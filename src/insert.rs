use std::marker::PhantomData;
use std::mem::transmute;

use pi_proc_macros::all_tuples;
use pi_share::Share;
use pi_slot::SlotMap;
// use pi_world_macros::ParamSetElement;

use crate::archetype::*;
use crate::column::Column;
use crate::editor::EntityEditor;
use crate::prelude::QueryError;
use crate::system::SystemMeta;
use crate::system_params::SystemParam;
use crate::world::*;
pub use pi_world_macros::Bundle;
pub use pi_world_macros::Component;

// 插入器， 一般是给外部的应用通过world上的make_inserter来创建和使用
pub struct Inserter<'world, I: Bundle> {
    world: &'world World,
    state: (ShareArchetype, I::Item),
    tick: Tick,
}

impl<'world, I: Bundle> Inserter<'world, I> {
    #[inline(always)]
    pub fn new(world: &'world World, state: (ShareArchetype, I::Item), tick: Tick) -> Self {
        Self { world, state, tick }
    }
    #[inline(always)]
    pub fn insert(&self, components: I) -> Entity {
        Insert::<I>::new(self.world, &self.state, self.tick).insert(components)
    }
    #[inline(always)]
    pub fn batch(&self, iter: impl IntoIterator<Item = I>) {
        let iter = iter.into_iter();
        let (lower, upper) = iter.size_hint();
        let length = upper.unwrap_or(lower);
        let ptr: *mut SlotMap<Entity, EntityAddr> = unsafe { transmute(&self.world.entities) };
        unsafe { &mut *ptr }.settle(length);
        // 强行将原型转为可写
        let ptr = ShareArchetype::as_ptr(&self.state.0);
        let ar_mut: &mut Archetype = unsafe { transmute(ptr) };
        ar_mut.reserve(length);
        for item in iter {
            self.insert(item);
        }
    }
}

pub struct Insert<'world, I: Bundle> {
    pub(crate) world: &'world World,
    state: &'world (ShareArchetype, I::Item),
    tick: Tick,
}

impl<'world, I: Bundle> Insert<'world, I> {
    #[inline(always)]
    pub(crate) fn new(
        world: &'world World,
        state: &'world (ShareArchetype, I::Item),
        tick: Tick,
    ) -> Self {
        Insert { world, state, tick }
    }
    #[inline]
    pub fn tick(&self) -> Tick {
        self.tick
    }
    #[inline]
    pub fn insert(&self, components: I) -> Entity {
        let (r, row) = self.state.0.alloc();
        let e = self.world.insert(self.state.0.index(), row.into());
        I::insert(&self.state.1, components, e, row.into(), self.tick);
        *r = e;
        e
    }
}

impl<I: Bundle + 'static> SystemParam for Insert<'_, I> {
    type State = (ShareArchetype, I::Item);
    type Item<'w> = Insert<'w, I>;

    fn init_state(world: &mut World, meta: &mut SystemMeta) -> Self::State {
        // 加meta 如果world上没有找到对应的原型，则创建并放入world中
        let components = I::components(Vec::new());
        let ar = meta.insert(world, components);
        let s = I::init_item(world, &ar);
        (ar, s)
    }
    #[inline]
    fn get_param<'world>(
        world: &'world World,
        _system_meta: &'world SystemMeta,
        state: &'world mut Self::State,
        tick: Tick,
    ) -> Self::Item<'world> {
        Insert::new(world, state, tick)
    }
    #[inline]
    fn get_self<'world>(
        world: &'world World,
        system_meta: &'world SystemMeta,
        state: &'world mut Self::State,
        tick: Tick,
    ) -> Self {
        unsafe { transmute(Self::get_param(world, system_meta, state, tick)) }
    }
}

pub trait Bundle {
    type Item: Send + Sync + Sized;

    fn components(c: Vec<ComponentInfo>) -> Vec<ComponentInfo>;

    fn init_item(world: &World, archetype: &Archetype) -> Self::Item;

    fn insert(item: &Self::Item, components: Self, e: Entity, row: Row, tick: Tick);
}

<<<<<<< HEAD
pub trait BundleExt: Bundle {
    fn add_components(
        editor: &mut EntityEditor,
        e: Entity,
        components: Self,
    ) -> Result<(), QueryError>;
    fn add_bundle(editor: &mut EntityEditor, e: Entity, components: Self)
        -> Result<(), QueryError>;
    fn insert_components(editor: &mut EntityEditor, components: Self)
        -> Result<Entity, QueryError>;
}
=======
// pub trait BundleExt: Bundle {
//     fn add_components(editor: &mut EntityEditor, e: Entity, components: Self) -> Result<(), QueryError>;
//     fn add_bundle(editor: &mut EntityEditor, e: Entity, components: Self) -> Result<(), QueryError>;
//     fn insert_components(editor: &mut EntityEditor, components: Self) -> Result<Entity, QueryError>;
// }
>>>>>>> edf9a4bc

pub struct TypeItem<T: 'static>(Share<Column>, ArchetypeIndex, PhantomData<T>);
unsafe impl<T> Sync for TypeItem<T> {}
unsafe impl<T> Send for TypeItem<T> {}
impl<T: 'static> TypeItem<T> {
    #[inline(always)]
    pub fn new(world: &World, ar: &Archetype) -> Self {
        // println!("TypeItem new:{:?} {:p}", (c.info().type_name), c);
        let c = world.add_component_info(ComponentInfo::of::<T>(0)).1;
        //let c = c.blob_ref_unchecked(ar.index());
        TypeItem(c, ar.index(), PhantomData)
    }
    #[inline(always)]
    pub fn write(&self, val: T, e: Entity, row: Row, tick: Tick) {
        // println!("TypeItem write:{:?} {:p}", (e, row, tick), self.0);
        let c = self.0.blob_ref_unchecked(self.1);
        c.write(row, val);
        c.added_tick(e, row, tick);
    }
}

macro_rules! impl_tuple_insert {
    ($(($name: ident, $item: ident)),*) => {
        #[allow(non_snake_case)]
        #[allow(clippy::unused_unit)]
        impl<$($name: 'static + Bundle),*> Bundle for ($($name,)*) {
            type Item = ($(<$name as Bundle>::Item,)*);

            fn components(c: Vec<ComponentInfo>) -> Vec<ComponentInfo> {
                $(let c = $name::components(c);)*
                c
            }
            fn init_item(_world: &World, _archetype: &Archetype) -> Self::Item {
                ($(<$name as Bundle>::init_item(_world, _archetype),)*)
            }

            fn insert(
                _item: &Self::Item,
                _components: Self,
                _e: Entity,
                _row: Row,
                _tick: Tick,
            ) {
                let ($($item,)*) = _item;
                let ($($name,)*) = _components;
                $(
                    <$name as Bundle>::insert($item, $name, _e, _row, _tick);
                )*
            }
        }
    };
}
all_tuples!(impl_tuple_insert, 0, 32, F, S);

<<<<<<< HEAD
macro_rules! impl_tuple_add {
    ($(($name: ident, $item:ident, $name1:ident)),*) => {
        #[allow(non_snake_case)]
        #[allow(clippy::unused_unit)]

        impl<$($name: 'static + BundleExt),*> BundleExt for ($($name,)*) {
            fn add_components(editor: &mut EntityEditor, e: Entity,  components: Self) -> Result<(), crate::prelude::QueryError> {
                let components_index = [
                    $(
                        (editor.init_component::<$name>(), true),
                    )*
                ];

                editor.alter_components_by_index(e, &components_index)?;

                let ($($item,)*) = components;
                let [$($name1,)*] = components_index;

                $(
                    *editor.get_component_unchecked_mut_by_id(e, $name1.0) = $item;
                )*

                Ok(())
            }

            fn add_bundle(_editor: &mut EntityEditor, _e: Entity,  components: Self) -> Result<(), crate::prelude::QueryError> {
                let ($($item,)*) = components;

                $(
                    <$name as BundleExt>::add_bundle(_editor, _e, $item)?;
                )*

                Ok(())
            }

            fn insert_components(editor: &mut EntityEditor,  components: Self) -> Result<Entity, crate::prelude::QueryError> {
                let components_index = [
                    $(
                        editor.init_component::<$name>(),
                    )*
                ];

                let e = editor.insert_entity(&components_index)?;
                let ($($item,)*) = components;
                let [$($name1,)*] = components_index;

                $(
                    *editor.get_component_unchecked_mut_by_id(e, $name1) = $item;
                )*

                Ok(e)
            }
        }
    };
}
all_tuples!(impl_tuple_add, 0, 32, F, S, n);
=======
// macro_rules! impl_tuple_add {
//     ($(($name: ident, $item:ident, $name1:ident)),*) => {
//         #[allow(non_snake_case)]
//         #[allow(clippy::unused_unit)]

//         impl<$($name: 'static + BundleExt),*> BundleExt for ($($name,)*) {
//             fn add_components(editor: &mut EntityEditor, e: Entity,  components: Self) -> Result<(), crate::prelude::QueryError> {
//                 let components_index = [
//                     $(
//                         (editor.init_component::<$name>(), true),
//                     )*
//                 ];
            
//                 editor.alter_components_by_index(e, &components_index)?;

//                 let ($($item,)*) = components;
//                 let [$($name1,)*] = components_index;
 
//                 $(
//                     *editor.get_component_unchecked_mut_by_id(e, $name1.0) = $item;
//                 )*
               
//                 Ok(())
//             }

//             fn add_bundle(_editor: &mut EntityEditor, _e: Entity,  components: Self) -> Result<(), crate::prelude::QueryError> {
//                 let ($($item,)*) = components;
    
//                 $(
//                     <$name as BundleExt>::add_bundle(_editor, _e, $item)?;
//                 )*
               
//                 Ok(())
//             }

//             fn insert_components(editor: &mut EntityEditor,  components: Self) -> Result<Entity, crate::prelude::QueryError> {
//                 let components_index = [
//                     $(
//                         editor.init_component::<$name>(),
//                     )*
//                 ];
            
//                 let e = editor.insert_entity(&components_index)?;
//                 let ($($item,)*) = components;
//                 let [$($name1,)*] = components_index;
 
//                 $(
//                     *editor.get_component_unchecked_mut_by_id(e, $name1) = $item;
//                 )*
               
//                 Ok(e)
//             }
//         }
//     };
// }
// all_tuples!(impl_tuple_add, 0, 32, F, S, n);
>>>>>>> edf9a4bc
<|MERGE_RESOLUTION|>--- conflicted
+++ resolved
@@ -119,25 +119,11 @@
     fn insert(item: &Self::Item, components: Self, e: Entity, row: Row, tick: Tick);
 }
 
-<<<<<<< HEAD
-pub trait BundleExt: Bundle {
-    fn add_components(
-        editor: &mut EntityEditor,
-        e: Entity,
-        components: Self,
-    ) -> Result<(), QueryError>;
-    fn add_bundle(editor: &mut EntityEditor, e: Entity, components: Self)
-        -> Result<(), QueryError>;
-    fn insert_components(editor: &mut EntityEditor, components: Self)
-        -> Result<Entity, QueryError>;
-}
-=======
 // pub trait BundleExt: Bundle {
 //     fn add_components(editor: &mut EntityEditor, e: Entity, components: Self) -> Result<(), QueryError>;
 //     fn add_bundle(editor: &mut EntityEditor, e: Entity, components: Self) -> Result<(), QueryError>;
 //     fn insert_components(editor: &mut EntityEditor, components: Self) -> Result<Entity, QueryError>;
 // }
->>>>>>> edf9a4bc
 
 pub struct TypeItem<T: 'static>(Share<Column>, ArchetypeIndex, PhantomData<T>);
 unsafe impl<T> Sync for TypeItem<T> {}
@@ -192,64 +178,6 @@
 }
 all_tuples!(impl_tuple_insert, 0, 32, F, S);
 
-<<<<<<< HEAD
-macro_rules! impl_tuple_add {
-    ($(($name: ident, $item:ident, $name1:ident)),*) => {
-        #[allow(non_snake_case)]
-        #[allow(clippy::unused_unit)]
-
-        impl<$($name: 'static + BundleExt),*> BundleExt for ($($name,)*) {
-            fn add_components(editor: &mut EntityEditor, e: Entity,  components: Self) -> Result<(), crate::prelude::QueryError> {
-                let components_index = [
-                    $(
-                        (editor.init_component::<$name>(), true),
-                    )*
-                ];
-
-                editor.alter_components_by_index(e, &components_index)?;
-
-                let ($($item,)*) = components;
-                let [$($name1,)*] = components_index;
-
-                $(
-                    *editor.get_component_unchecked_mut_by_id(e, $name1.0) = $item;
-                )*
-
-                Ok(())
-            }
-
-            fn add_bundle(_editor: &mut EntityEditor, _e: Entity,  components: Self) -> Result<(), crate::prelude::QueryError> {
-                let ($($item,)*) = components;
-
-                $(
-                    <$name as BundleExt>::add_bundle(_editor, _e, $item)?;
-                )*
-
-                Ok(())
-            }
-
-            fn insert_components(editor: &mut EntityEditor,  components: Self) -> Result<Entity, crate::prelude::QueryError> {
-                let components_index = [
-                    $(
-                        editor.init_component::<$name>(),
-                    )*
-                ];
-
-                let e = editor.insert_entity(&components_index)?;
-                let ($($item,)*) = components;
-                let [$($name1,)*] = components_index;
-
-                $(
-                    *editor.get_component_unchecked_mut_by_id(e, $name1) = $item;
-                )*
-
-                Ok(e)
-            }
-        }
-    };
-}
-all_tuples!(impl_tuple_add, 0, 32, F, S, n);
-=======
 // macro_rules! impl_tuple_add {
 //     ($(($name: ident, $item:ident, $name1:ident)),*) => {
 //         #[allow(non_snake_case)]
@@ -262,26 +190,26 @@
 //                         (editor.init_component::<$name>(), true),
 //                     )*
 //                 ];
-            
+
 //                 editor.alter_components_by_index(e, &components_index)?;
 
 //                 let ($($item,)*) = components;
 //                 let [$($name1,)*] = components_index;
- 
+
 //                 $(
 //                     *editor.get_component_unchecked_mut_by_id(e, $name1.0) = $item;
 //                 )*
-               
+
 //                 Ok(())
 //             }
 
 //             fn add_bundle(_editor: &mut EntityEditor, _e: Entity,  components: Self) -> Result<(), crate::prelude::QueryError> {
 //                 let ($($item,)*) = components;
-    
+
 //                 $(
 //                     <$name as BundleExt>::add_bundle(_editor, _e, $item)?;
 //                 )*
-               
+
 //                 Ok(())
 //             }
 
@@ -291,19 +219,18 @@
 //                         editor.init_component::<$name>(),
 //                     )*
 //                 ];
-            
+
 //                 let e = editor.insert_entity(&components_index)?;
 //                 let ($($item,)*) = components;
 //                 let [$($name1,)*] = components_index;
- 
+
 //                 $(
 //                     *editor.get_component_unchecked_mut_by_id(e, $name1) = $item;
 //                 )*
-               
+
 //                 Ok(e)
 //             }
 //         }
 //     };
 // }
-// all_tuples!(impl_tuple_add, 0, 32, F, S, n);
->>>>>>> edf9a4bc
+// all_tuples!(impl_tuple_add, 0, 32, F, S, n);