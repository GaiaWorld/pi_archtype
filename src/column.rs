//! todo 处理0长度的组件

use core::fmt::*;
use std::{
    mem::{replace, take, transmute},
    ptr::null_mut,
};

use pi_append_vec::AppendVec;
use pi_arr::{Arr, Location, BUCKETS};
use pi_null::Null;

use crate::{
    archetype::{ComponentInfo, Row, COMPONENT_TICK},
    dirty::Dirty,
    prelude::Entity,
    world::Tick,
};

pub struct Column {
    blob: Blob,
    pub(crate) ticks: AppendVec<Tick>,
    pub(crate) dirty: Dirty, // Alter和Insert产生的添加脏和Query产生的修改脏，
}

impl Column {
    #[inline(always)]
    pub fn new(info: ComponentInfo) -> Self {
        Self {
            blob: Blob::new(info),
            ticks: Default::default(),
            dirty: Default::default(),
        }
    }
    #[inline(always)]
    pub fn info(&self) -> &ComponentInfo {
        &self.blob.info
    }
    #[inline(always)]
    pub fn info_mut(&mut self) -> &mut ComponentInfo {
        &mut self.blob.info
    }
    #[inline(always)]
    pub fn get_tick_unchecked(&self, row: Row) -> Tick {
        // todo!()
        self.ticks.get_i(row.0 as usize).map_or(Tick::default(), |t| *t)
    }
    #[inline(always)]
    pub fn get_tick(&self, row: Row) -> Option<Tick> {
        self.ticks.get(row.0 as usize).map(|t| *t)
    }
    #[inline]
    pub fn add_record(&self, e: Entity, row: Row, tick: Tick) {
        if self.info().tick_removed & COMPONENT_TICK == 0 {
            return;
        }
        // println!("add_record1===={:?}", (e, self.is_record_tick, self.ticks.load_alloc(row.0 as usize), row, tick, &self.blob.info.type_name));
        *self.ticks.load_alloc(row.0 as usize) = tick;
        self.dirty.record(e, row);
    }
    #[inline]
    pub fn change_record(&self, e: Entity, row: Row, tick: Tick) {
<<<<<<< HEAD
        // println!("change_record===={:?}", (e, self.is_record_tick, self.ticks.load_alloc(row.0 as usize), row, tick, &self.blob.info.type_name));
        if !self.is_record_tick {
=======
        if self.info().tick_removed & COMPONENT_TICK == 0 {
>>>>>>> d6b36cba
            return;
        }
        let old = self.ticks.load_alloc(row.0 as usize);
        if *old >= tick {
            return;
        }
        *old = tick;
        self.dirty.record(e, row);
    }
    #[inline]
    pub fn add_record_unchecked(&self, e: Entity, row: Row, tick: Tick) {
<<<<<<< HEAD
        // println!("change_record1===={:?}", (e, self.is_record_tick, self.ticks.load_alloc(row.0 as usize), row, tick, &self.blob.info.type_name));
        *self.ticks.load_alloc(row.0 as usize) = tick;
        self.dirty.record_unchecked(e, row);
=======
        *self.ticks.load_alloc(row.index()) = tick;
        self.dirty.record(e, row);
>>>>>>> d6b36cba
    }
    #[inline(always)]
    pub fn get<T>(&self, row: Row) -> &T {
        unsafe { transmute(self.blob.get(row)) }
    }
    #[inline(always)]
    pub fn get_mut<T>(&self, row: Row) -> &mut T {
        unsafe {
            let ptr: *mut T = transmute(self.blob.get(row));
            transmute(ptr)
        }
    }
    #[inline(always)]
    pub fn load(&self, row: Row) -> *mut u8 {
        unsafe { self.blob.load(row) }
    }
    #[inline(always)]
    pub(crate) fn write<T>(&self, row: Row, val: T) {
        unsafe {
            let ptr: *mut T = transmute(self.blob.load(row));
            ptr.write(val)
        };
    }
    #[inline(always)]
    pub fn get_row(&self, row: Row) -> *mut u8 {
        unsafe { self.blob.get(row) }
    }
    #[inline(always)]
    pub fn write_row(&self, row: Row, data: *mut u8) {
        unsafe {
            let dst = self.blob.load(row);
            data.copy_to_nonoverlapping(dst, self.info().mem_size);
        }
    }
    #[inline(always)]
    pub(crate) fn drop_row(&self, row: Row) {
        if let Some(f) = self.info().drop_fn {
            f(unsafe { self.blob.get(row) })
        }
    }
    #[inline(always)]
    pub fn needs_drop(&self) -> bool {
        self.info().drop_fn.is_some()
    }
    #[inline(always)]
    pub fn drop_row_unchecked(&self, row: Row) {
        self.info().drop_fn.unwrap()(unsafe { transmute(self.blob.get(row)) })
    }
    /// 扩容
    pub fn reserve(&mut self, len: usize, additional: usize) {
        self.blob.reserve(len, additional);
        if self.info().tick_removed & COMPONENT_TICK != 0 {
            self.ticks.reserve(additional);
        }
        self.dirty.reserve(additional);
    }
    /// 整理合并空位
    pub(crate) fn collect(&mut self, entity_len: usize, action: &Vec<(Row, Row)>) {
        if self.info().tick_removed & COMPONENT_TICK != 0 {
            for (src, dst) in action.iter() {
                self.collect_key(src, dst);
                unsafe {
                    let tick = self.ticks.get_unchecked((*src).0 as usize);
                    *self.ticks.get_unchecked_mut((*dst).0 as usize) = *tick;
                }
            }
            self.ticks.collect();
        } else {
            for (src, dst) in action.iter() {
                self.collect_key(src, dst);
            }
        }
        // 整理合并内存
        self.blob.reserve(entity_len, 0);
    }
    /// 整理合并指定的键
    fn collect_key(&mut self, src: &Row, dst: &Row) {
        unsafe {
            let src_data: *mut u8 = transmute(self.blob.get(*src));
            let dst_data: *mut u8 = transmute(self.blob.get(*dst));
            src_data.copy_to_nonoverlapping(dst_data, self.info().mem_size);
        }
    }
}

impl Debug for Column {
    fn fmt(&self, f: &mut Formatter<'_>) -> Result {
        f.debug_struct("Column")
            .field("info", &self.info())
            .field("changed", &self.dirty)
            .finish()
    }
}

struct Blob {
    vec: Vec<u8>,
    arr: Arr<u8>,
    info: ComponentInfo,
    vec_capacity: usize,
}
impl Blob {
    #[inline(always)]
    pub fn new(info: ComponentInfo) -> Self {
        Self {
            vec: Vec::new(),
            arr: Arr::new(),
            info,
            vec_capacity: 0,
        }
    }
    #[inline(always)]
    pub unsafe fn get(&self, row: Row) -> *mut u8 {
        assert!(!row.is_null());
        let row = row.0 as usize;
        if row < self.vec_capacity {
            // todo get_unchecked()
            return transmute(self.vec.get(row * self.info.mem_size).unwrap());
        }
        let mut loc = Location::of(row - self.vec_capacity);
        loc.entry *= self.info.mem_size;
        // todo get_unchecked()
        transmute(self.arr.get(&loc).unwrap())
    }
    #[inline(always)]
    pub unsafe fn load(&self, row: Row) -> *mut u8 {
        let row = row.0 as usize;
        if row < self.vec_capacity {
            // todo get_unchecked()
            return transmute(self.vec.get(row * self.info.mem_size).unwrap());
        }
        let mut loc = Location::of(row - self.vec_capacity);
        loc.entry *= self.info.mem_size;
        loc.len *= self.info.mem_size;
        transmute(self.arr.load_alloc(&loc))
    }
    #[inline(always)]
    fn vec_reserve(&mut self, additional: usize) {
        self.vec.reserve(additional * self.info.mem_size);
        unsafe { self.vec.set_len(self.vec.capacity()) };
        self.vec_capacity = self.vec.capacity() / self.info.mem_size;
    }
    /// 扩容additional，并将arr的内容移动到vec上，让内存连续，并且没有原子操作
    #[inline(always)]
    pub fn reserve(&mut self, len: usize, additional: usize) {
        if len <= self.vec_capacity {
            return self.vec_reserve(additional);
        }
        let loc = Location::of(len - self.vec_capacity);
        let mut raw_len = Location::index(loc.bucket as u32 + 1, 0) * self.info.mem_size;
        let mut arr = self.replace(self.arr.replace());
        if self.vec.capacity() == 0 {
            // 如果原vec为empty，则直接将arr的0位vec换上
            raw_len = raw_len.saturating_sub(arr[0].len());
            let _ = replace(&mut self.vec, take(&mut arr[0]));
        }
        // 将vec扩容
        self.vec.reserve(raw_len + additional * self.info.mem_size);
        for mut v in arr.into_iter() {
            raw_len = raw_len.saturating_sub(v.len());
            self.vec.append(&mut v);
            if raw_len == 0 {
                break;
            }
        }
        unsafe { self.vec.set_len(self.vec.capacity()) };
        self.vec_capacity = self.vec.capacity() / self.info.mem_size;
    }
    fn replace(&self, arr: [*mut u8; BUCKETS]) -> [Vec<u8>; BUCKETS] {
        let mut buckets = [0; BUCKETS].map(|_| Vec::new());
        for (i, ptr) in arr.iter().enumerate() {
            if *ptr != null_mut() {
                let len = Location::bucket_len(i) * self.info.mem_size;
                buckets[i] = unsafe { Vec::from_raw_parts(*ptr, len, len) };
            }
        }
        buckets
    }
}<|MERGE_RESOLUTION|>--- conflicted
+++ resolved
@@ -60,12 +60,7 @@
     }
     #[inline]
     pub fn change_record(&self, e: Entity, row: Row, tick: Tick) {
-<<<<<<< HEAD
-        // println!("change_record===={:?}", (e, self.is_record_tick, self.ticks.load_alloc(row.0 as usize), row, tick, &self.blob.info.type_name));
-        if !self.is_record_tick {
-=======
         if self.info().tick_removed & COMPONENT_TICK == 0 {
->>>>>>> d6b36cba
             return;
         }
         let old = self.ticks.load_alloc(row.0 as usize);
@@ -77,14 +72,8 @@
     }
     #[inline]
     pub fn add_record_unchecked(&self, e: Entity, row: Row, tick: Tick) {
-<<<<<<< HEAD
-        // println!("change_record1===={:?}", (e, self.is_record_tick, self.ticks.load_alloc(row.0 as usize), row, tick, &self.blob.info.type_name));
-        *self.ticks.load_alloc(row.0 as usize) = tick;
-        self.dirty.record_unchecked(e, row);
-=======
         *self.ticks.load_alloc(row.index()) = tick;
         self.dirty.record(e, row);
->>>>>>> d6b36cba
     }
     #[inline(always)]
     pub fn get<T>(&self, row: Row) -> &T {
