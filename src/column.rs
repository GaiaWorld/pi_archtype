use core::fmt::*;
use std::{
    cell::SyncUnsafeCell,
    mem::transmute,
    ops::{Deref, DerefMut},
    sync::atomic::AtomicUsize,
};

use pi_arr::Arr;
use pi_null::Null;
use pi_share::Share;

use crate::{
    archetype::{Archetype, ArchetypeIndex, ComponentInfo, Row, ShareArchetype}, event::ComponentEventVec, safe_vec::SafeVec, world::{Entity, Tick}
};

#[cfg(debug_assertions)]
pub static COMPONENT_INDEX: AtomicUsize = AtomicUsize::new(usize::MAX);
#[cfg(debug_assertions)]
pub static ARCHETYPE_INDEX: AtomicUsize = AtomicUsize::new(usize::MAX);

pub struct Column {
    pub(crate) info: ColumnInfo,
    pub(crate) arr: Arr<BlobTicks>,
    pub(crate) last_index: SyncUnsafeCell<ArchetypeIndex>,
}
impl Column {
    #[inline(always)]
    pub fn new(info: ComponentInfo) -> Self {
        Self {
            info: ColumnInfo {
                changed: None,
                added: None,
                removed: None,
                info,
            },
            arr: Arr::default(),
            last_index: SyncUnsafeCell::new(0usize.into()),
        }
    }
    #[inline(always)]
    pub fn info(&self) -> &ComponentInfo {
        &self.info
    }
    #[inline(always)]
    pub fn info_mut(&mut self) -> &mut ComponentInfo {
        &mut self.info.info
    }
    // 初始化原型对应列的blob
    pub fn init_blob(&self, index: ArchetypeIndex) {
        *unsafe { &mut *self.last_index.get() } = index;
        unsafe { self.arr.load_alloc(index.index()).blob.set_vec_capacity(0) };
    }
    // 列是否包含指定原型
    pub fn contains(&self, index: ArchetypeIndex) -> bool {
        match self.arr.load(index.index()) {
            Some(b) => !b.blob.vec_capacity().is_null(),
            None => false,
        }
    }
    #[inline(always)]
    pub fn blob_ref_unchecked(&self, index: ArchetypeIndex) -> BlobRef<'_> {
        #[cfg(debug_assertions)]
        if index.index() == ARCHETYPE_INDEX.load(std::sync::atomic::Ordering::Relaxed)
            && self.info.index.index() == COMPONENT_INDEX.load(std::sync::atomic::Ordering::Relaxed)
        {
            println!(
                "blob_ref_unchecked, {} {:p}",
                self.arr.vec_capacity(),
                unsafe { self.arr.load_unchecked(index.index()) }
            );
        }
        BlobRef::new(
            unsafe { self.arr.load_unchecked(index.index()) },
            &self.info,
            #[cfg(debug_assertions)]
            index,
        )
    }
    #[inline(always)]
    pub fn blob_ref(&self, index: ArchetypeIndex) -> Option<BlobRef<'_>> {
        #[cfg(debug_assertions)]
        if index.index() == ARCHETYPE_INDEX.load(std::sync::atomic::Ordering::Relaxed)
            && self.info.index.index() == COMPONENT_INDEX.load(std::sync::atomic::Ordering::Relaxed)
        {
            println!("blob_ref, {} {:p}", self.arr.vec_capacity(), unsafe {
                self.arr.load_unchecked(index.index())
            });
        }
        let blob = match self.arr.load(index.index()) {
            Some(b) => b,
            _ => return None,
        };
        if blob.blob.vec_capacity().is_null() {
            return None;
        }
        Some(BlobRef::new(
            blob,
            &self.info,
            #[cfg(debug_assertions)]
            index,
        ))
    }
    /// 扫描当前的所有原型，设置已有的实体，主要是解决不同的Plugin，依次添加时，Changed监听和tick被后设置的问题
    pub(crate) fn update<F>(&self, archetypes: &SafeVec<ShareArchetype>, set_fn: F)
    where F: Fn(&BlobRef, Row, &Archetype) {
        for ar in archetypes.iter() {
            if let Some(blob) = self.arr.load(ar.index.index()) {
                // 判断该原型是否包含该列
                if blob.blob.vec_capacity().is_null() {
                    continue;
                }
                let r = BlobRef::new(
                    blob,
                    &self.info,
                    #[cfg(debug_assertions)]
                    ar.index,
                );
                // 设置该列该原型下的所有实体
                for row in 0..ar.len().index() {
                    set_fn(&r, row.into(), &ar)
                }
            }
        }
    }
    /// 整理内存
    pub(crate) fn settle(&mut self) {
        let len = self.last_index.get_mut().index();
        if len >= self.arr.vec_capacity() {
            self.arr.settle(len, 0, 1);
        }
    }
    /// 整理合并指定原型的空位
    pub(crate) fn settle_by_index(
        &mut self,
        index: ArchetypeIndex,
        len: usize,
        additional: usize,
        action: &Vec<(Row, Row)>,
    ) {
        if self.info.size() == 0 {
            return;
        }
        // 判断ticks，进行ticks的整理
        let blob = unsafe { self.arr.get_unchecked_mut(index.index()) };
        let debug_index = ARCHETYPE_INDEX.load(std::sync::atomic::Ordering::Relaxed);
        if (debug_index.is_null() || index.index() == debug_index)
            && self.info.index.index() == COMPONENT_INDEX.load(std::sync::atomic::Ordering::Relaxed)
        {
            println!(
                "Column settle_by_index:===={:?} {:p}",
                (index, blob.blob.vec_capacity(), action),
                blob
            );
        }
        let r = BlobRef::new(
            blob,
            &self.info,
            #[cfg(debug_assertions)]
            index,
        );
        if self.info.is_tick() {
            for (src, dst) in action.iter() {
                unsafe {
                    // 移动指定的键到空位上
                    let src_data: *mut u8 = r.get_blob(*src);
                    let dst_data: *mut u8 = r.load_blob(*dst);
                    src_data.copy_to_nonoverlapping(dst_data, self.info.size());
                    // 及其tick
                    let tick = r.get_tick_unchecked(*src);
                    r.set_tick_unchecked(*dst, tick);
                }
            }
            // 整理合并blob内存
            blob.blob.settle(len, additional, self.info.size());
            // 整理合并ticks内存
            blob.ticks.settle(len, additional, 1);
            return;
        }
        for (src, dst) in action.iter() {
            unsafe {
                // 整理合并指定的键
                let src_data: *mut u8 = r.get_blob(*src);
                let dst_data: *mut u8 = r.load_blob(*dst);
                src_data.copy_to_nonoverlapping(dst_data, self.info.size());
            }
        }
        // 整理合并blob内存
        blob.blob.settle(len, additional, self.info.size());
    }
}
impl Debug for Column {
    fn fmt(&self, f: &mut Formatter<'_>) -> Result {
        f.debug_struct("Column")
            .field("info", &self.info.info)
            .field("last_index", &self.last_index.get())
            .finish()
    }
}

pub(crate) struct ColumnInfo {
    pub(crate) changed: Option<Share<ComponentEventVec>>,
    pub(crate) added: Option<Share<ComponentEventVec>>,
    pub(crate) removed: Option<Share<ComponentEventVec>>,
    pub(crate) info: ComponentInfo,
}
impl Deref for ColumnInfo {
    type Target = ComponentInfo;
    fn deref(&self) -> &Self::Target {
        &self.info
    }
}

struct Blob(Arr<u8>);
impl Default for Blob {
    fn default() -> Self {
        let mut arr = Arr::default();
        unsafe { arr.set_vec_capacity(usize::null()) };
        Self(arr)
    }
}
impl Drop for Blob {
    fn drop(&mut self) {
        if self.vec_capacity().is_null() {
            unsafe { self.set_vec_capacity(0) };
        }
    }
}

impl Deref for Blob {
    type Target = Arr<u8>;
    fn deref(&self) -> &Self::Target {
        &self.0
    }
}
impl DerefMut for Blob {
    fn deref_mut(&mut self) -> &mut Self::Target {
        &mut self.0
    }
}

#[derive(Default)]
pub(crate) struct BlobTicks {
    blob: Blob,
    pub(crate) ticks: Arr<Tick>,
}

#[derive(Clone)]
pub struct BlobRef<'a> {
    pub(crate) blob: &'a BlobTicks,
    pub(crate) info: &'a ColumnInfo,
    #[cfg(debug_assertions)]
    index: ArchetypeIndex,
}

impl<'a> BlobRef<'a> {
    #[inline(always)]
    pub(crate) fn new(
        blob: &'a mut BlobTicks,
        info: &'a ColumnInfo,
        #[cfg(debug_assertions)] index: ArchetypeIndex,
    ) -> Self {
        Self {
            blob,
            info,
            #[cfg(debug_assertions)]
            index,
        }
    }
    #[inline(always)]
    pub fn get_tick_unchecked(&self, row: Row) -> Tick {
<<<<<<< HEAD
        #[cfg(debug_assertions)]
        let debug_index = ARCHETYPE_INDEX.load(std::sync::atomic::Ordering::Relaxed);
        #[cfg(debug_assertions)]
        if (debug_index.is_null() || self.index.index() == debug_index)
            && self.info.index.index() == COMPONENT_INDEX.load(std::sync::atomic::Ordering::Relaxed)
        {
            println!(
                "Column get_tick_unchecked:===={:?} {:p}",
                (row, self.index, self.blob.ticks.get(row.index())),
                self.blob
            );
        }
=======
>>>>>>> 04d4aa41
        self.blob
            .ticks
            .get(row.index())
            .map_or(Tick::default(), |t| *t)
    }
    #[inline]
    pub fn added_tick(&self, e: Entity, row: Row, tick: Tick) {
        // println!("added_tick===={:?}", (e, row, tick, self.info.type_name()));
        if !self.info.is_tick() {
            return;
        }
        *self.blob.ticks.load_alloc(row.index()) = tick;
        if let Some(vec) = &self.info.added {
            vec.record(e);
        }
    }
    #[inline]
    pub fn changed_tick(&self, e: Entity, row: Row, tick: Tick) {
        // println!("changed_tick: {:?}", (e, row, tick, self.info));
        if !self.info.is_tick() {
            return;
        }
        let old = self.blob.ticks.load_alloc(row.index());
        if *old >= tick {
            return;
        }
        *old = tick;
        if let Some(vec) = &self.info.changed {
            vec.record(e);
        }
    }
    #[inline]
    pub fn set_tick_unchecked(&self, row: Row, tick: Tick) {
        *self.blob.ticks.load_alloc(row.index()) = tick;
    }
<<<<<<< HEAD
    #[inline(always)]
    pub fn get<T>(&self, row: Row) -> &T {
        #[cfg(debug_assertions)]
=======
    fn trace(&self, row: Row, e: Entity, path: &str, src_data: *mut u8) {
>>>>>>> 04d4aa41
        let debug_index = ARCHETYPE_INDEX.load(std::sync::atomic::Ordering::Relaxed);
        #[cfg(debug_assertions)]
        if (debug_index.is_null() || self.index.index() == debug_index)
            && self.info.index.index() == COMPONENT_INDEX.load(std::sync::atomic::Ordering::Relaxed)
        {
            let ptr: *mut u8 = self
                .blob
                .blob
                .load_alloc_multiple(row.index(), self.info.size());
            let slice: &[u8] =
                unsafe { transmute(std::ptr::slice_from_raw_parts(src_data, self.info.size())) };
            println!(
                "Column {:?}:===={:?} blob_ptr:{:p}, dst:{:p}, src:{:p}, src_data:{:?}",
                path,
                (row, e, self.index, self.blob.blob.vec_capacity()),
                self.blob,
                ptr,
                src_data,
                slice,
            );
        }
    }
    #[inline(always)]
<<<<<<< HEAD
    pub fn get_mut<T>(&self, row: Row) -> &mut T {
        #[cfg(debug_assertions)]
        let debug_index = ARCHETYPE_INDEX.load(std::sync::atomic::Ordering::Relaxed);
        #[cfg(debug_assertions)]
        if (debug_index.is_null() || self.index.index() == debug_index)
            && self.info.index.index() == COMPONENT_INDEX.load(std::sync::atomic::Ordering::Relaxed)
        {
            println!("Column get_mut:===={:?} {:p}", (row, self.index), self.blob);
        }
        unsafe { transmute(self.load(row)) }
    }
    #[inline(always)]
    pub(crate) fn write<T>(&self, row: Row, val: T) {
        #[cfg(debug_assertions)]
        let debug_index = ARCHETYPE_INDEX.load(std::sync::atomic::Ordering::Relaxed);
        #[cfg(debug_assertions)]
        if (debug_index.is_null() || self.index.index() == debug_index)
            && self.info.index.index() == COMPONENT_INDEX.load(std::sync::atomic::Ordering::Relaxed)
        {
            println!("Column write:===={:?} {:p}", (row, self.index), self.blob);
        }
=======
    pub fn get<T>(&self, row: Row, e: Entity) -> &'a T {
        self.trace(row, e, "get", std::ptr::null_mut());
        unsafe { transmute(self.get_blob(row)) }
    }
    #[inline(always)]
    pub fn get_mut<T>(&self, row: Row, e: Entity) -> &'a mut T {
        self.trace(row, e, "get_mut", std::ptr::null_mut());
        unsafe { transmute(self.load_blob(row)) }
    }
    #[inline(always)]
    pub(crate) fn write<T>(&self, row: Row, e: Entity, val: T) {
        self.trace(row, e, "write", unsafe { transmute(&val) });
>>>>>>> 04d4aa41
        unsafe {
            let ptr: *mut T = transmute(self.load_blob(row));
            ptr.write(val)
        };
    }
    // 如果没有分配内存，则返回的指针为is_null()
    #[inline(always)]
<<<<<<< HEAD
    pub fn get_row(&self, row: Row) -> *mut u8 {
        #[cfg(debug_assertions)]
        let debug_index = ARCHETYPE_INDEX.load(std::sync::atomic::Ordering::Relaxed);
        #[cfg(debug_assertions)]
        if (debug_index.is_null() || self.index.index() == debug_index)
            && self.info.index.index() == COMPONENT_INDEX.load(std::sync::atomic::Ordering::Relaxed)
        {
            println!(
                "Column get_row:===={:?}  blob:{:p} data:{:p}",
                (row, self.index, self.blob.blob.vec_capacity()),
                self.blob,
                self.blob
                    .blob
                    .load_alloc_multiple(row.index(), self.info.size())
            );
        }
        unsafe { transmute(self.blob.blob.get_multiple(row.index(), self.info.size())) }
=======
    pub fn load(&self, row: Row, e: Entity) -> *mut u8 {
        self.trace(row, e, "load", std::ptr::null_mut());
        self.load_blob(row)
>>>>>>> 04d4aa41
    }
    // 如果没有分配内存，则返回的指针为is_null()
    #[inline(always)]
<<<<<<< HEAD
    pub unsafe fn load(&self, row: Row) -> *mut u8 {
        #[cfg(debug_assertions)]
        let debug_index = ARCHETYPE_INDEX.load(std::sync::atomic::Ordering::Relaxed);
        #[cfg(debug_assertions)]
        if (debug_index.is_null() || self.index.index() == debug_index)
            && self.info.index.index() == COMPONENT_INDEX.load(std::sync::atomic::Ordering::Relaxed)
        {
            println!(
                "Column load:===={:?} blob:{:p} data:{:p}",
                (row, self.index, self.blob.blob.vec_capacity()),
                self.blob,
                self.blob
                    .blob
                    .load_alloc_multiple(row.index(), self.info.size())
            );
        }
=======
    pub fn get_row(&self, row: Row, e: Entity) -> *mut u8 {
>>>>>>> 04d4aa41
        assert!(!row.is_null());
        self.trace(row, e, "get_row", std::ptr::null_mut());
        self.get_blob(row)
    }
    #[inline(always)]
<<<<<<< HEAD
    pub fn write_row(&self, row: Row, data: *mut u8) {
        #[cfg(debug_assertions)]
        let debug_index = ARCHETYPE_INDEX.load(std::sync::atomic::Ordering::Relaxed);
        #[cfg(debug_assertions)]
        if (debug_index.is_null() || self.index.index() == debug_index)
            && self.info.index.index() == COMPONENT_INDEX.load(std::sync::atomic::Ordering::Relaxed)
        {
            println!(
                "Column write_row:===={:?} blob:{:p} data:{:p}",
                (row, self.index, self.blob.blob.vec_capacity()),
                self.blob,
                data,
            );
        }
=======
    pub fn write_row(&self, row: Row, e: Entity, data: *mut u8) {
        self.trace(row, e, "write_row", data);
>>>>>>> 04d4aa41
        unsafe {
            let dst = self.load_blob(row);
            data.copy_to_nonoverlapping(dst, self.info.size());
        }
<<<<<<< HEAD

        #[cfg(debug_assertions)]
        if (debug_index.is_null() || self.index.index() == debug_index)
            && self.info.index.index() == COMPONENT_INDEX.load(std::sync::atomic::Ordering::Relaxed)
        {
            println!(
                "Column write_row:===={:?} blob:{:p} data:{:p}",
                (row, self.index, self.blob.blob.vec_capacity()),
                self.blob,
                data,
            );
        }
    }
    #[inline(always)]
    pub(crate) fn drop_row(&self, row: Row) {
        #[cfg(debug_assertions)]
        let debug_index = ARCHETYPE_INDEX.load(std::sync::atomic::Ordering::Relaxed);
        #[cfg(debug_assertions)]
        if (debug_index.is_null() || self.index.index() == debug_index)
            && self.info.index.index() == COMPONENT_INDEX.load(std::sync::atomic::Ordering::Relaxed)
        {
            println!(
                "Column drop_row:===={:?} blob:{:p} data:{:p}",
                (row, self.index, self.blob.blob.vec_capacity()),
                self.blob,
                self.blob
                    .blob
                    .load_alloc_multiple(row.index(), self.info.size())
            );
        }
=======
    }
    #[inline(always)]
    pub(crate) fn drop_row(&self, row: Row, e: Entity) {
        assert!(!row.is_null());
        self.trace(row, e, "drop_row", std::ptr::null_mut());
>>>>>>> 04d4aa41
        if let Some(f) = self.info.drop_fn {
            f(self.get_blob(row))
        }
    }
    #[inline(always)]
    pub fn drop_row_unchecked(&self, row: Row, e: Entity) {
        assert!(!row.is_null());
        self.trace(row, e, "drop_row_unchecked", std::ptr::null_mut());
        self.info.drop_fn.unwrap()(self.get_blob(row))
    }

    // 如果没有分配内存，则返回的指针为is_null()
    #[inline(always)]
<<<<<<< HEAD
    pub fn drop_row_unchecked(&self, row: Row) {
        #[cfg(debug_assertions)]
        let debug_index = ARCHETYPE_INDEX.load(std::sync::atomic::Ordering::Relaxed);
        #[cfg(debug_assertions)]
        if (debug_index.is_null() || self.index.index() == debug_index)
            && self.info.index.index() == COMPONENT_INDEX.load(std::sync::atomic::Ordering::Relaxed)
        {
            println!(
                "Column drop_row_unchecked:===={:?} blob:{:p} data:{:p}",
                (row, self.index, self.blob.blob.vec_capacity()),
                self.blob,
=======
    pub fn get_blob(&self, row: Row) -> *mut u8 {
        assert!(!row.is_null());
        unsafe { transmute(self.blob.blob.get_multiple(row.index(), self.info.size())) }
    }
    // 一定会返回分配后的内存
    #[inline(always)]
    pub fn load_blob(&self, row: Row) -> *mut u8 {
        assert!(!row.is_null());
        unsafe {
            transmute(
>>>>>>> 04d4aa41
                self.blob
                    .blob
                    .load_alloc_multiple(row.index(), self.info.size()),
            )
        }
    }

    #[inline(always)]
    pub fn needs_drop(&self) -> bool {
        self.info.drop_fn.is_some()
    }
}

impl<'a> Debug for BlobRef<'a> {
    fn fmt(&self, f: &mut Formatter<'_>) -> Result {
        f.debug_struct("Column")
            .field("info", &self.info.info)
            .finish()
    }
}<|MERGE_RESOLUTION|>--- conflicted
+++ resolved
@@ -269,21 +269,6 @@
     }
     #[inline(always)]
     pub fn get_tick_unchecked(&self, row: Row) -> Tick {
-<<<<<<< HEAD
-        #[cfg(debug_assertions)]
-        let debug_index = ARCHETYPE_INDEX.load(std::sync::atomic::Ordering::Relaxed);
-        #[cfg(debug_assertions)]
-        if (debug_index.is_null() || self.index.index() == debug_index)
-            && self.info.index.index() == COMPONENT_INDEX.load(std::sync::atomic::Ordering::Relaxed)
-        {
-            println!(
-                "Column get_tick_unchecked:===={:?} {:p}",
-                (row, self.index, self.blob.ticks.get(row.index())),
-                self.blob
-            );
-        }
-=======
->>>>>>> 04d4aa41
         self.blob
             .ticks
             .get(row.index())
@@ -319,13 +304,8 @@
     pub fn set_tick_unchecked(&self, row: Row, tick: Tick) {
         *self.blob.ticks.load_alloc(row.index()) = tick;
     }
-<<<<<<< HEAD
-    #[inline(always)]
-    pub fn get<T>(&self, row: Row) -> &T {
+    fn trace(&self, row: Row, e: Entity, path: &str, src_data: *mut u8) {
         #[cfg(debug_assertions)]
-=======
-    fn trace(&self, row: Row, e: Entity, path: &str, src_data: *mut u8) {
->>>>>>> 04d4aa41
         let debug_index = ARCHETYPE_INDEX.load(std::sync::atomic::Ordering::Relaxed);
         #[cfg(debug_assertions)]
         if (debug_index.is_null() || self.index.index() == debug_index)
@@ -349,29 +329,6 @@
         }
     }
     #[inline(always)]
-<<<<<<< HEAD
-    pub fn get_mut<T>(&self, row: Row) -> &mut T {
-        #[cfg(debug_assertions)]
-        let debug_index = ARCHETYPE_INDEX.load(std::sync::atomic::Ordering::Relaxed);
-        #[cfg(debug_assertions)]
-        if (debug_index.is_null() || self.index.index() == debug_index)
-            && self.info.index.index() == COMPONENT_INDEX.load(std::sync::atomic::Ordering::Relaxed)
-        {
-            println!("Column get_mut:===={:?} {:p}", (row, self.index), self.blob);
-        }
-        unsafe { transmute(self.load(row)) }
-    }
-    #[inline(always)]
-    pub(crate) fn write<T>(&self, row: Row, val: T) {
-        #[cfg(debug_assertions)]
-        let debug_index = ARCHETYPE_INDEX.load(std::sync::atomic::Ordering::Relaxed);
-        #[cfg(debug_assertions)]
-        if (debug_index.is_null() || self.index.index() == debug_index)
-            && self.info.index.index() == COMPONENT_INDEX.load(std::sync::atomic::Ordering::Relaxed)
-        {
-            println!("Column write:===={:?} {:p}", (row, self.index), self.blob);
-        }
-=======
     pub fn get<T>(&self, row: Row, e: Entity) -> &'a T {
         self.trace(row, e, "get", std::ptr::null_mut());
         unsafe { transmute(self.get_blob(row)) }
@@ -384,7 +341,6 @@
     #[inline(always)]
     pub(crate) fn write<T>(&self, row: Row, e: Entity, val: T) {
         self.trace(row, e, "write", unsafe { transmute(&val) });
->>>>>>> 04d4aa41
         unsafe {
             let ptr: *mut T = transmute(self.load_blob(row));
             ptr.write(val)
@@ -392,118 +348,29 @@
     }
     // 如果没有分配内存，则返回的指针为is_null()
     #[inline(always)]
-<<<<<<< HEAD
-    pub fn get_row(&self, row: Row) -> *mut u8 {
-        #[cfg(debug_assertions)]
-        let debug_index = ARCHETYPE_INDEX.load(std::sync::atomic::Ordering::Relaxed);
-        #[cfg(debug_assertions)]
-        if (debug_index.is_null() || self.index.index() == debug_index)
-            && self.info.index.index() == COMPONENT_INDEX.load(std::sync::atomic::Ordering::Relaxed)
-        {
-            println!(
-                "Column get_row:===={:?}  blob:{:p} data:{:p}",
-                (row, self.index, self.blob.blob.vec_capacity()),
-                self.blob,
-                self.blob
-                    .blob
-                    .load_alloc_multiple(row.index(), self.info.size())
-            );
-        }
-        unsafe { transmute(self.blob.blob.get_multiple(row.index(), self.info.size())) }
-=======
     pub fn load(&self, row: Row, e: Entity) -> *mut u8 {
         self.trace(row, e, "load", std::ptr::null_mut());
         self.load_blob(row)
->>>>>>> 04d4aa41
     }
     // 如果没有分配内存，则返回的指针为is_null()
     #[inline(always)]
-<<<<<<< HEAD
-    pub unsafe fn load(&self, row: Row) -> *mut u8 {
-        #[cfg(debug_assertions)]
-        let debug_index = ARCHETYPE_INDEX.load(std::sync::atomic::Ordering::Relaxed);
-        #[cfg(debug_assertions)]
-        if (debug_index.is_null() || self.index.index() == debug_index)
-            && self.info.index.index() == COMPONENT_INDEX.load(std::sync::atomic::Ordering::Relaxed)
-        {
-            println!(
-                "Column load:===={:?} blob:{:p} data:{:p}",
-                (row, self.index, self.blob.blob.vec_capacity()),
-                self.blob,
-                self.blob
-                    .blob
-                    .load_alloc_multiple(row.index(), self.info.size())
-            );
-        }
-=======
     pub fn get_row(&self, row: Row, e: Entity) -> *mut u8 {
->>>>>>> 04d4aa41
         assert!(!row.is_null());
         self.trace(row, e, "get_row", std::ptr::null_mut());
         self.get_blob(row)
     }
     #[inline(always)]
-<<<<<<< HEAD
-    pub fn write_row(&self, row: Row, data: *mut u8) {
-        #[cfg(debug_assertions)]
-        let debug_index = ARCHETYPE_INDEX.load(std::sync::atomic::Ordering::Relaxed);
-        #[cfg(debug_assertions)]
-        if (debug_index.is_null() || self.index.index() == debug_index)
-            && self.info.index.index() == COMPONENT_INDEX.load(std::sync::atomic::Ordering::Relaxed)
-        {
-            println!(
-                "Column write_row:===={:?} blob:{:p} data:{:p}",
-                (row, self.index, self.blob.blob.vec_capacity()),
-                self.blob,
-                data,
-            );
-        }
-=======
     pub fn write_row(&self, row: Row, e: Entity, data: *mut u8) {
         self.trace(row, e, "write_row", data);
->>>>>>> 04d4aa41
         unsafe {
             let dst = self.load_blob(row);
             data.copy_to_nonoverlapping(dst, self.info.size());
         }
-<<<<<<< HEAD
-
-        #[cfg(debug_assertions)]
-        if (debug_index.is_null() || self.index.index() == debug_index)
-            && self.info.index.index() == COMPONENT_INDEX.load(std::sync::atomic::Ordering::Relaxed)
-        {
-            println!(
-                "Column write_row:===={:?} blob:{:p} data:{:p}",
-                (row, self.index, self.blob.blob.vec_capacity()),
-                self.blob,
-                data,
-            );
-        }
-    }
-    #[inline(always)]
-    pub(crate) fn drop_row(&self, row: Row) {
-        #[cfg(debug_assertions)]
-        let debug_index = ARCHETYPE_INDEX.load(std::sync::atomic::Ordering::Relaxed);
-        #[cfg(debug_assertions)]
-        if (debug_index.is_null() || self.index.index() == debug_index)
-            && self.info.index.index() == COMPONENT_INDEX.load(std::sync::atomic::Ordering::Relaxed)
-        {
-            println!(
-                "Column drop_row:===={:?} blob:{:p} data:{:p}",
-                (row, self.index, self.blob.blob.vec_capacity()),
-                self.blob,
-                self.blob
-                    .blob
-                    .load_alloc_multiple(row.index(), self.info.size())
-            );
-        }
-=======
     }
     #[inline(always)]
     pub(crate) fn drop_row(&self, row: Row, e: Entity) {
         assert!(!row.is_null());
         self.trace(row, e, "drop_row", std::ptr::null_mut());
->>>>>>> 04d4aa41
         if let Some(f) = self.info.drop_fn {
             f(self.get_blob(row))
         }
@@ -517,19 +384,6 @@
 
     // 如果没有分配内存，则返回的指针为is_null()
     #[inline(always)]
-<<<<<<< HEAD
-    pub fn drop_row_unchecked(&self, row: Row) {
-        #[cfg(debug_assertions)]
-        let debug_index = ARCHETYPE_INDEX.load(std::sync::atomic::Ordering::Relaxed);
-        #[cfg(debug_assertions)]
-        if (debug_index.is_null() || self.index.index() == debug_index)
-            && self.info.index.index() == COMPONENT_INDEX.load(std::sync::atomic::Ordering::Relaxed)
-        {
-            println!(
-                "Column drop_row_unchecked:===={:?} blob:{:p} data:{:p}",
-                (row, self.index, self.blob.blob.vec_capacity()),
-                self.blob,
-=======
     pub fn get_blob(&self, row: Row) -> *mut u8 {
         assert!(!row.is_null());
         unsafe { transmute(self.blob.blob.get_multiple(row.index(), self.info.size())) }
@@ -540,7 +394,6 @@
         assert!(!row.is_null());
         unsafe {
             transmute(
->>>>>>> 04d4aa41
                 self.blob
                     .blob
                     .load_alloc_multiple(row.index(), self.info.size()),
