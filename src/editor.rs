use std::{
    borrow::Cow, fmt::Debug, hash::{DefaultHasher, Hash, Hasher}, mem::transmute
};

use pi_map::{hashmap::HashMap, Map};
use pi_null::Null;

use crate::{
    alter::{ArchetypeMapping, AState},
    archetype::{ArchetypeInfo, ArchetypeWorldIndex, Row},
    insert::Bundle,
    prelude::{Entity, Mut, QueryError, Tick, World},
    query::ArchetypeLocalIndex,
    system::SystemMeta,
    system_params::SystemParam,
    world::ComponentIndex,
};

impl AState {
    fn insert_columns(&self, am: &mut ArchetypeMapping, dst_row: Row, e: Entity, tick: Tick) {
        for i in am.add_indexs.clone().into_iter() {
            let c = unsafe { self.adding.get_unchecked(i) };
            let dst_column = c.blob_ref(am.dst.index());
            // println!("dst_column: {:?}", dst_column.info());
            let dst_data: *mut u8 = unsafe { dst_column.load(dst_row) };
            c.info().default_fn.unwrap()(dst_data);
            dst_column.added_tick(e, dst_row, tick)
        }
    }
}
pub struct EntityEditor<'w> {
    world: &'w mut World,
}

impl<'w> EntityEditor<'w> {
    pub fn new(world: &'w mut World) -> Self {
        Self { world }
    }
    fn state(&mut self)-> &mut EditorState{
        &mut self.world.entity_editor_state
    }
    fn get_entity_prototype(&self, e: Entity) -> Option<(&Cow<'static, str>, ArchetypeWorldIndex)> {
        self.world.get_entity_prototype(e)
    }
    pub fn add_components(
        &mut self,
        e: Entity,
        components: &[ComponentIndex],
    ) -> Result<(), QueryError> {
        self.state().tmp.clear();
        for item in components.iter().rev() {
            self.state().tmp.push((*item, true));
        }
        self.alter_components_impl(e)
    }

    pub fn remove_components(
        &mut self,
        e: Entity,
        components: &[ComponentIndex],
    ) -> Result<(), QueryError> {
        self.state().tmp.clear();
        for item in components.iter().rev() {
            self.state().tmp.push((*item, false));
        }
        self.alter_components_impl(e)
    }

    pub fn alter_components(
        &mut self,
        e: Entity,
        components: &[(ComponentIndex, bool)],
    ) -> Result<(), QueryError> {
        self.state().tmp.clear();
        for item in components.iter().rev() {
            self.state().tmp.push(*item)
        }
        // components.reverse(); // 相同ComponentIndex的多个增删操作，让最后的操作执行
        self.alter_components_impl(e)
    }

    fn alter_components_impl(&mut self, e: Entity) -> Result<(), QueryError> {
        let ptr: *const EditorState = &self.world.entity_editor_state;
        let editor_state = unsafe { &mut *(ptr as *mut EditorState) };
        editor_state.tmp.sort_by(|a, b| a.cmp(b)); // 只比较ComponentIndex，并且保持原始顺序的排序

        let mut hasher = DefaultHasher::new();
        editor_state.tmp.hash(&mut hasher);
        let hash = hasher.finish();

        let addr = match self.world.entities.get(e) {
            Some(v) => v,
            None => return Err(QueryError::NoSuchEntity(e)),
        };

        let ar_index = addr.archetype_index();
        let mut ar = &self.world.empty_archetype;

        if !ar_index.is_null() {
            ar = unsafe { self.world.archetype_arr.get_unchecked(ar_index.index()) };
            let ae = ar.mark_remove(addr.row);
            if e != ae {
                return Err(QueryError::NoMatchEntity(ae));
            }
        }

        let local_index = if let Some(local_index) = editor_state.archetype_map.get(&(ar_index, hash))
        {
            *local_index
        } else {
            editor_state.vec.push(ArchetypeMapping::new(
                ar.clone(),
                self.world.empty_archetype.clone(),
            ));
            let local_index = ArchetypeLocalIndex::from(editor_state.vec.len() - 1);
            editor_state.archetype_map
                .insert((ar_index, hash), local_index);
            local_index
        };

        let state = if let Some(state) = editor_state.alter_map.get_mut(&hash) {
            state
        } else {
            editor_state
                .alter_map
                .insert(hash, AState::new(editor_state.tmp.clone()));
            editor_state.alter_map.get_mut(&hash).unwrap()
        };

        let mapping = unsafe { editor_state.vec.get_unchecked_mut(local_index.index()) };
        state.find_mapping(&self.world, mapping, true);

        let (_, dst_row) = mapping.dst.alloc();
        // println!("edit: {:?}", (e, addr.row, dst_row, &mapping.dst));

        let tick = self.world.tick();
        // println!("mapping: {}")
        state.insert_columns(mapping, dst_row.into(), e, tick.clone());

        state.alter_row(&self.world, mapping, addr.row, dst_row.into(), e);
        // println!("edit--------: {:?}", (e, addr.row, dst_row, &mapping.dst));
        Ok(())
    }
    // todo 参数components改为sort_components或&mut自己排序
    pub fn insert_entity(
        &mut self,
        components: &[ComponentIndex],
    ) -> Result<Entity, QueryError> {
        let components = components.iter().map(|index| {
            self.world.get_column(*index).unwrap().clone()
        }).collect();
        let info = ArchetypeInfo::sort(components);
        // todo 将Archetype的id改为[ComponentIndex]的hash值，这样尝试获取原型
        let ar = self.world.find_archtype(info);
        let (r, row) = ar.alloc();
        let e = self.world.insert(ar.index(), row.into());
        let tick = self.world.tick();
        // println!("mapping: {}")
        ar.init_row(row.into(), e, tick);
        *r = e;
        Ok(e)
    }
    // todo editer 应该支持Insert的Bundle

    pub fn destroy(&self, e: Entity) -> Result<(), QueryError> {
        let addr = match self.world.entities.get(e) {
            Some(v) => v,
            None => return Err(QueryError::NoSuchEntity(e)),
        };

        let ar_index = addr.archetype_index();
        let ar = unsafe { self.world.archetype_arr.get_unchecked(ar_index.index()) };

        AState::destroy_row(&self.world, ar, addr.row)?;

        Ok(())
    }

    pub fn alloc_entity(&self) -> Entity {
        self.world.alloc_entity()
    }

    pub fn get_component<B: Bundle + 'static>(&self, e: Entity) -> Result<&B, QueryError> {
        self.world.get_component::<B>(e)
    }

    pub fn get_component_mut<B: Bundle + 'static>(&mut self, e: Entity) -> Result<Mut<B>, QueryError> {
        self.world.get_component_mut::<B>(e)
    }

    pub fn get_component_unchecked<B: Bundle + 'static>(&self, e: Entity) -> &B {
        self.world.get_component::<B>(e).unwrap()
    }

    pub fn get_component_unchecked_mut<B: Bundle + 'static>(&mut self, e: Entity) -> Mut<B> {
        self.world.get_component_mut::<B>(e).unwrap()
    }

    pub fn get_component_by_index<B: Bundle + 'static>(&self, e: Entity, index: ComponentIndex) -> Result<&B, QueryError> {
        self.world.get_component_by_index::<B>(e, index)
    }

    pub fn get_component_mut_by_id<B: Bundle + 'static>(&mut self, e: Entity, index: ComponentIndex) -> Result<Mut<B>, QueryError> {
        self.world.get_component_mut_by_index(e, index)
    }

    pub fn get_component_unchecked_by_index<B: Bundle + 'static>(&self, e: Entity, index: ComponentIndex) ->&B { 
        self.world.get_component_by_index::<B>(e, index).unwrap()
    }

    pub fn get_component_unchecked_mut_by_id<B: Bundle + 'static>(&mut self, e: Entity, index: ComponentIndex) -> Mut<B> {
        self.world.get_component_mut_by_index(e, index).unwrap()
    }

    pub fn init_component<B: Bundle + 'static>(&self) -> ComponentIndex {
        self.world.init_component::<B>()
    }

    pub fn contains_entity(&self, e: Entity) -> bool{
        self.world.contains_entity(e)
    }
<<<<<<< HEAD
=======

    /// 添加多个组件
    pub fn add_components<B: BundleExt + 'static>(
        &mut self,
        e: Entity,
        components: B,
    ) -> Result<(), QueryError> {
        B::add_components2(self, e, components)
    }

    /// 插入多个组件，返回对应的实体
    pub fn insert_components<B: BundleExt + 'static>(
        &mut self,
        components: B,
    ) -> Result<Entity, QueryError> {
        let e = self.world.alloc_entity();
        B::add_components2(self, e, components)?;
        Ok(e)
    }
>>>>>>> dbdba524
}

#[derive(Default)]
pub(crate) struct EditorState {
    alter_map: HashMap<u64, AState>, // sorted_add_removes的hash值
    archetype_map: HashMap<(ArchetypeWorldIndex, u64), ArchetypeLocalIndex>, // (原型id和sorted_add_removes的hash值)为键, 值为State.vec的索引
    vec: Vec<ArchetypeMapping>,
    tmp: Vec<(ComponentIndex, bool)>,
}

impl Debug for EditorState {
    fn fmt(&self, f: &mut std::fmt::Formatter<'_>) -> std::fmt::Result {
        f.debug_struct("EditorState")
            .field("vec", &self.vec)
            .field("tmp", &self.tmp)
            .finish()
    }
}

impl SystemParam for EntityEditor<'_> {
    type State = ();
    type Item<'w> = EntityEditor<'w>;

    fn init_state(_world: &mut World, _system_meta: &mut SystemMeta) -> Self::State {
        // 如果world上没有找到对应的原型，则创建并放入world中
        ()
    }

    #[inline]
    fn get_param<'world>(
        world: &'world World,
        _system_meta: &'world SystemMeta,
        _state: &'world mut Self::State,
        _tick: Tick,
    ) -> Self::Item<'world> {
        let ptr: *const World = world;
        let world = unsafe { &mut *(ptr as *mut World) }; 
        world.make_entity_editor()
    }
    #[inline]
    fn get_self<'world>(
        world: &'world World,
        system_meta: &'world SystemMeta,
        state: &'world mut Self::State,
        tick: Tick,
    ) -> Self {
        unsafe { transmute(Self::get_param(world, system_meta, state, tick)) }
    }
}
<|MERGE_RESOLUTION|>--- conflicted
+++ resolved
@@ -1,292 +1,270 @@
-use std::{
-    borrow::Cow, fmt::Debug, hash::{DefaultHasher, Hash, Hasher}, mem::transmute
-};
-
-use pi_map::{hashmap::HashMap, Map};
-use pi_null::Null;
-
-use crate::{
-    alter::{ArchetypeMapping, AState},
-    archetype::{ArchetypeInfo, ArchetypeWorldIndex, Row},
-    insert::Bundle,
-    prelude::{Entity, Mut, QueryError, Tick, World},
-    query::ArchetypeLocalIndex,
-    system::SystemMeta,
-    system_params::SystemParam,
-    world::ComponentIndex,
-};
-
-impl AState {
-    fn insert_columns(&self, am: &mut ArchetypeMapping, dst_row: Row, e: Entity, tick: Tick) {
-        for i in am.add_indexs.clone().into_iter() {
-            let c = unsafe { self.adding.get_unchecked(i) };
-            let dst_column = c.blob_ref(am.dst.index());
-            // println!("dst_column: {:?}", dst_column.info());
-            let dst_data: *mut u8 = unsafe { dst_column.load(dst_row) };
-            c.info().default_fn.unwrap()(dst_data);
-            dst_column.added_tick(e, dst_row, tick)
-        }
-    }
-}
-pub struct EntityEditor<'w> {
-    world: &'w mut World,
-}
-
-impl<'w> EntityEditor<'w> {
-    pub fn new(world: &'w mut World) -> Self {
-        Self { world }
-    }
-    fn state(&mut self)-> &mut EditorState{
-        &mut self.world.entity_editor_state
-    }
-    fn get_entity_prototype(&self, e: Entity) -> Option<(&Cow<'static, str>, ArchetypeWorldIndex)> {
-        self.world.get_entity_prototype(e)
-    }
-    pub fn add_components(
-        &mut self,
-        e: Entity,
-        components: &[ComponentIndex],
-    ) -> Result<(), QueryError> {
-        self.state().tmp.clear();
-        for item in components.iter().rev() {
-            self.state().tmp.push((*item, true));
-        }
-        self.alter_components_impl(e)
-    }
-
-    pub fn remove_components(
-        &mut self,
-        e: Entity,
-        components: &[ComponentIndex],
-    ) -> Result<(), QueryError> {
-        self.state().tmp.clear();
-        for item in components.iter().rev() {
-            self.state().tmp.push((*item, false));
-        }
-        self.alter_components_impl(e)
-    }
-
-    pub fn alter_components(
-        &mut self,
-        e: Entity,
-        components: &[(ComponentIndex, bool)],
-    ) -> Result<(), QueryError> {
-        self.state().tmp.clear();
-        for item in components.iter().rev() {
-            self.state().tmp.push(*item)
-        }
-        // components.reverse(); // 相同ComponentIndex的多个增删操作，让最后的操作执行
-        self.alter_components_impl(e)
-    }
-
-    fn alter_components_impl(&mut self, e: Entity) -> Result<(), QueryError> {
-        let ptr: *const EditorState = &self.world.entity_editor_state;
-        let editor_state = unsafe { &mut *(ptr as *mut EditorState) };
-        editor_state.tmp.sort_by(|a, b| a.cmp(b)); // 只比较ComponentIndex，并且保持原始顺序的排序
-
-        let mut hasher = DefaultHasher::new();
-        editor_state.tmp.hash(&mut hasher);
-        let hash = hasher.finish();
-
-        let addr = match self.world.entities.get(e) {
-            Some(v) => v,
-            None => return Err(QueryError::NoSuchEntity(e)),
-        };
-
-        let ar_index = addr.archetype_index();
-        let mut ar = &self.world.empty_archetype;
-
-        if !ar_index.is_null() {
-            ar = unsafe { self.world.archetype_arr.get_unchecked(ar_index.index()) };
-            let ae = ar.mark_remove(addr.row);
-            if e != ae {
-                return Err(QueryError::NoMatchEntity(ae));
-            }
-        }
-
-        let local_index = if let Some(local_index) = editor_state.archetype_map.get(&(ar_index, hash))
-        {
-            *local_index
-        } else {
-            editor_state.vec.push(ArchetypeMapping::new(
-                ar.clone(),
-                self.world.empty_archetype.clone(),
-            ));
-            let local_index = ArchetypeLocalIndex::from(editor_state.vec.len() - 1);
-            editor_state.archetype_map
-                .insert((ar_index, hash), local_index);
-            local_index
-        };
-
-        let state = if let Some(state) = editor_state.alter_map.get_mut(&hash) {
-            state
-        } else {
-            editor_state
-                .alter_map
-                .insert(hash, AState::new(editor_state.tmp.clone()));
-            editor_state.alter_map.get_mut(&hash).unwrap()
-        };
-
-        let mapping = unsafe { editor_state.vec.get_unchecked_mut(local_index.index()) };
-        state.find_mapping(&self.world, mapping, true);
-
-        let (_, dst_row) = mapping.dst.alloc();
-        // println!("edit: {:?}", (e, addr.row, dst_row, &mapping.dst));
-
-        let tick = self.world.tick();
-        // println!("mapping: {}")
-        state.insert_columns(mapping, dst_row.into(), e, tick.clone());
-
-        state.alter_row(&self.world, mapping, addr.row, dst_row.into(), e);
-        // println!("edit--------: {:?}", (e, addr.row, dst_row, &mapping.dst));
-        Ok(())
-    }
-    // todo 参数components改为sort_components或&mut自己排序
-    pub fn insert_entity(
-        &mut self,
-        components: &[ComponentIndex],
-    ) -> Result<Entity, QueryError> {
-        let components = components.iter().map(|index| {
-            self.world.get_column(*index).unwrap().clone()
-        }).collect();
-        let info = ArchetypeInfo::sort(components);
-        // todo 将Archetype的id改为[ComponentIndex]的hash值，这样尝试获取原型
-        let ar = self.world.find_archtype(info);
-        let (r, row) = ar.alloc();
-        let e = self.world.insert(ar.index(), row.into());
-        let tick = self.world.tick();
-        // println!("mapping: {}")
-        ar.init_row(row.into(), e, tick);
-        *r = e;
-        Ok(e)
-    }
-    // todo editer 应该支持Insert的Bundle
-
-    pub fn destroy(&self, e: Entity) -> Result<(), QueryError> {
-        let addr = match self.world.entities.get(e) {
-            Some(v) => v,
-            None => return Err(QueryError::NoSuchEntity(e)),
-        };
-
-        let ar_index = addr.archetype_index();
-        let ar = unsafe { self.world.archetype_arr.get_unchecked(ar_index.index()) };
-
-        AState::destroy_row(&self.world, ar, addr.row)?;
-
-        Ok(())
-    }
-
-    pub fn alloc_entity(&self) -> Entity {
-        self.world.alloc_entity()
-    }
-
-    pub fn get_component<B: Bundle + 'static>(&self, e: Entity) -> Result<&B, QueryError> {
-        self.world.get_component::<B>(e)
-    }
-
-    pub fn get_component_mut<B: Bundle + 'static>(&mut self, e: Entity) -> Result<Mut<B>, QueryError> {
-        self.world.get_component_mut::<B>(e)
-    }
-
-    pub fn get_component_unchecked<B: Bundle + 'static>(&self, e: Entity) -> &B {
-        self.world.get_component::<B>(e).unwrap()
-    }
-
-    pub fn get_component_unchecked_mut<B: Bundle + 'static>(&mut self, e: Entity) -> Mut<B> {
-        self.world.get_component_mut::<B>(e).unwrap()
-    }
-
-    pub fn get_component_by_index<B: Bundle + 'static>(&self, e: Entity, index: ComponentIndex) -> Result<&B, QueryError> {
-        self.world.get_component_by_index::<B>(e, index)
-    }
-
-    pub fn get_component_mut_by_id<B: Bundle + 'static>(&mut self, e: Entity, index: ComponentIndex) -> Result<Mut<B>, QueryError> {
-        self.world.get_component_mut_by_index(e, index)
-    }
-
-    pub fn get_component_unchecked_by_index<B: Bundle + 'static>(&self, e: Entity, index: ComponentIndex) ->&B { 
-        self.world.get_component_by_index::<B>(e, index).unwrap()
-    }
-
-    pub fn get_component_unchecked_mut_by_id<B: Bundle + 'static>(&mut self, e: Entity, index: ComponentIndex) -> Mut<B> {
-        self.world.get_component_mut_by_index(e, index).unwrap()
-    }
-
-    pub fn init_component<B: Bundle + 'static>(&self) -> ComponentIndex {
-        self.world.init_component::<B>()
-    }
-
-    pub fn contains_entity(&self, e: Entity) -> bool{
-        self.world.contains_entity(e)
-    }
-<<<<<<< HEAD
-=======
-
-    /// 添加多个组件
-    pub fn add_components<B: BundleExt + 'static>(
-        &mut self,
-        e: Entity,
-        components: B,
-    ) -> Result<(), QueryError> {
-        B::add_components2(self, e, components)
-    }
-
-    /// 插入多个组件，返回对应的实体
-    pub fn insert_components<B: BundleExt + 'static>(
-        &mut self,
-        components: B,
-    ) -> Result<Entity, QueryError> {
-        let e = self.world.alloc_entity();
-        B::add_components2(self, e, components)?;
-        Ok(e)
-    }
->>>>>>> dbdba524
-}
-
-#[derive(Default)]
-pub(crate) struct EditorState {
-    alter_map: HashMap<u64, AState>, // sorted_add_removes的hash值
-    archetype_map: HashMap<(ArchetypeWorldIndex, u64), ArchetypeLocalIndex>, // (原型id和sorted_add_removes的hash值)为键, 值为State.vec的索引
-    vec: Vec<ArchetypeMapping>,
-    tmp: Vec<(ComponentIndex, bool)>,
-}
-
-impl Debug for EditorState {
-    fn fmt(&self, f: &mut std::fmt::Formatter<'_>) -> std::fmt::Result {
-        f.debug_struct("EditorState")
-            .field("vec", &self.vec)
-            .field("tmp", &self.tmp)
-            .finish()
-    }
-}
-
-impl SystemParam for EntityEditor<'_> {
-    type State = ();
-    type Item<'w> = EntityEditor<'w>;
-
-    fn init_state(_world: &mut World, _system_meta: &mut SystemMeta) -> Self::State {
-        // 如果world上没有找到对应的原型，则创建并放入world中
-        ()
-    }
-
-    #[inline]
-    fn get_param<'world>(
-        world: &'world World,
-        _system_meta: &'world SystemMeta,
-        _state: &'world mut Self::State,
-        _tick: Tick,
-    ) -> Self::Item<'world> {
-        let ptr: *const World = world;
-        let world = unsafe { &mut *(ptr as *mut World) }; 
-        world.make_entity_editor()
-    }
-    #[inline]
-    fn get_self<'world>(
-        world: &'world World,
-        system_meta: &'world SystemMeta,
-        state: &'world mut Self::State,
-        tick: Tick,
-    ) -> Self {
-        unsafe { transmute(Self::get_param(world, system_meta, state, tick)) }
-    }
-}
+use std::{
+    borrow::Cow, fmt::Debug, hash::{DefaultHasher, Hash, Hasher}, mem::transmute
+};
+
+use pi_map::{hashmap::HashMap, Map};
+use pi_null::Null;
+
+use crate::{
+    alter::{ArchetypeMapping, AState},
+    archetype::{ArchetypeInfo, ArchetypeWorldIndex, Row},
+    insert::Bundle,
+    prelude::{Entity, Mut, QueryError, Tick, World},
+    query::ArchetypeLocalIndex,
+    system::SystemMeta,
+    system_params::SystemParam,
+    world::ComponentIndex,
+};
+
+impl AState {
+    fn insert_columns(&self, am: &mut ArchetypeMapping, dst_row: Row, e: Entity, tick: Tick) {
+        for i in am.add_indexs.clone().into_iter() {
+            let c = unsafe { self.adding.get_unchecked(i) };
+            let dst_column = c.blob_ref(am.dst.index());
+            // println!("dst_column: {:?}", dst_column.info());
+            let dst_data: *mut u8 = unsafe { dst_column.load(dst_row) };
+            c.info().default_fn.unwrap()(dst_data);
+            dst_column.added_tick(e, dst_row, tick)
+        }
+    }
+}
+pub struct EntityEditor<'w> {
+    world: &'w mut World,
+}
+
+impl<'w> EntityEditor<'w> {
+    pub fn new(world: &'w mut World) -> Self {
+        Self { world }
+    }
+    fn state(&mut self)-> &mut EditorState{
+        &mut self.world.entity_editor_state
+    }
+    fn get_entity_prototype(&self, e: Entity) -> Option<(&Cow<'static, str>, ArchetypeWorldIndex)> {
+        self.world.get_entity_prototype(e)
+    }
+    pub fn add_components(
+        &mut self,
+        e: Entity,
+        components: &[ComponentIndex],
+    ) -> Result<(), QueryError> {
+        self.state().tmp.clear();
+        for item in components.iter().rev() {
+            self.state().tmp.push((*item, true));
+        }
+        self.alter_components_impl(e)
+    }
+
+    pub fn remove_components(
+        &mut self,
+        e: Entity,
+        components: &[ComponentIndex],
+    ) -> Result<(), QueryError> {
+        self.state().tmp.clear();
+        for item in components.iter().rev() {
+            self.state().tmp.push((*item, false));
+        }
+        self.alter_components_impl(e)
+    }
+
+    pub fn alter_components(
+        &mut self,
+        e: Entity,
+        components: &[(ComponentIndex, bool)],
+    ) -> Result<(), QueryError> {
+        self.state().tmp.clear();
+        for item in components.iter().rev() {
+            self.state().tmp.push(*item)
+        }
+        // components.reverse(); // 相同ComponentIndex的多个增删操作，让最后的操作执行
+        self.alter_components_impl(e)
+    }
+
+    fn alter_components_impl(&mut self, e: Entity) -> Result<(), QueryError> {
+        let ptr: *const EditorState = &self.world.entity_editor_state;
+        let editor_state = unsafe { &mut *(ptr as *mut EditorState) };
+        editor_state.tmp.sort_by(|a, b| a.cmp(b)); // 只比较ComponentIndex，并且保持原始顺序的排序
+
+        let mut hasher = DefaultHasher::new();
+        editor_state.tmp.hash(&mut hasher);
+        let hash = hasher.finish();
+
+        let addr = match self.world.entities.get(e) {
+            Some(v) => v,
+            None => return Err(QueryError::NoSuchEntity(e)),
+        };
+
+        let ar_index = addr.archetype_index();
+        let mut ar = &self.world.empty_archetype;
+
+        if !ar_index.is_null() {
+            ar = unsafe { self.world.archetype_arr.get_unchecked(ar_index.index()) };
+            let ae = ar.mark_remove(addr.row);
+            if e != ae {
+                return Err(QueryError::NoMatchEntity(ae));
+            }
+        }
+
+        let local_index = if let Some(local_index) = editor_state.archetype_map.get(&(ar_index, hash))
+        {
+            *local_index
+        } else {
+            editor_state.vec.push(ArchetypeMapping::new(
+                ar.clone(),
+                self.world.empty_archetype.clone(),
+            ));
+            let local_index = ArchetypeLocalIndex::from(editor_state.vec.len() - 1);
+            editor_state.archetype_map
+                .insert((ar_index, hash), local_index);
+            local_index
+        };
+
+        let state = if let Some(state) = editor_state.alter_map.get_mut(&hash) {
+            state
+        } else {
+            editor_state
+                .alter_map
+                .insert(hash, AState::new(editor_state.tmp.clone()));
+            editor_state.alter_map.get_mut(&hash).unwrap()
+        };
+
+        let mapping = unsafe { editor_state.vec.get_unchecked_mut(local_index.index()) };
+        state.find_mapping(&self.world, mapping, true);
+
+        let (_, dst_row) = mapping.dst.alloc();
+        // println!("edit: {:?}", (e, addr.row, dst_row, &mapping.dst));
+ 
+        let tick = self.world.tick();
+        // println!("mapping: {}")
+        state.insert_columns(mapping, dst_row.into(), e, tick.clone());
+
+        state.alter_row(&self.world, mapping, addr.row, dst_row.into(), e);
+        // println!("edit--------: {:?}", (e, addr.row, dst_row, &mapping.dst));
+        Ok(())
+    }
+    // todo 参数components改为sort_components或&mut自己排序
+    pub fn insert_entity(
+        &mut self,
+        components: &[ComponentIndex],
+    ) -> Result<Entity, QueryError> {
+        let components = components.iter().map(|index| {
+            self.world.get_column(*index).unwrap().clone()
+        }).collect();
+        let info = ArchetypeInfo::sort(components);
+        // todo 将Archetype的id改为[ComponentIndex]的hash值，这样尝试获取原型
+        let ar = self.world.find_archtype(info);
+        let (r, row) = ar.alloc();
+        let e = self.world.insert(ar.index(), row.into());
+        let tick = self.world.tick();
+        // println!("mapping: {}")
+        ar.init_row(row.into(), e, tick);
+        *r = e;
+        Ok(e)
+    }
+    // todo editer 应该支持Insert的Bundle
+
+    pub fn destroy(&self, e: Entity) -> Result<(), QueryError> {
+        let addr = match self.world.entities.get(e) {
+            Some(v) => v,
+            None => return Err(QueryError::NoSuchEntity(e)),
+        };
+
+        let ar_index = addr.archetype_index();
+        let ar = unsafe { self.world.archetype_arr.get_unchecked(ar_index.index()) };
+
+        AState::destroy_row(&self.world, ar, addr.row)?;
+
+        Ok(())
+    }
+
+    pub fn alloc_entity(&self) -> Entity {
+        self.world.alloc_entity()
+    }
+
+    pub fn get_component<B: Bundle + 'static>(&self, e: Entity) -> Result<&B, QueryError> {
+        self.world.get_component::<B>(e)
+    }
+
+    pub fn get_component_mut<B: Bundle + 'static>(&mut self, e: Entity) -> Result<Mut<B>, QueryError> {
+        self.world.get_component_mut::<B>(e)
+    }
+
+    pub fn get_component_unchecked<B: Bundle + 'static>(&self, e: Entity) -> &B {
+        self.world.get_component::<B>(e).unwrap()
+    }
+
+    pub fn get_component_unchecked_mut<B: Bundle + 'static>(&mut self, e: Entity) -> Mut<B> {
+        self.world.get_component_mut::<B>(e).unwrap()
+    }
+
+    pub fn get_component_by_index<B: Bundle + 'static>(&self, e: Entity, index: ComponentIndex) -> Result<&B, QueryError> {
+        self.world.get_component_by_index::<B>(e, index)
+    }
+
+    pub fn get_component_mut_by_id<B: Bundle + 'static>(&mut self, e: Entity, index: ComponentIndex) -> Result<Mut<B>, QueryError> {
+        self.world.get_component_mut_by_index(e, index)
+    }
+
+    pub fn get_component_unchecked_by_index<B: Bundle + 'static>(&self, e: Entity, index: ComponentIndex) ->&B { 
+        self.world.get_component_by_index::<B>(e, index).unwrap()
+    }
+
+    pub fn get_component_unchecked_mut_by_id<B: Bundle + 'static>(&mut self, e: Entity, index: ComponentIndex) -> Mut<B> {
+        self.world.get_component_mut_by_index(e, index).unwrap()
+    }
+
+    pub fn init_component<B: Bundle + 'static>(&self) -> ComponentIndex {
+        self.world.init_component::<B>()
+    }
+
+    pub fn contains_entity(&self, e: Entity) -> bool{
+        self.world.contains_entity(e)
+    }
+}
+
+#[derive(Default)]
+pub(crate) struct EditorState {
+    alter_map: HashMap<u64, AState>, // sorted_add_removes的hash值
+    archetype_map: HashMap<(ArchetypeWorldIndex, u64), ArchetypeLocalIndex>, // (原型id和sorted_add_removes的hash值)为键, 值为State.vec的索引
+    vec: Vec<ArchetypeMapping>,
+    tmp: Vec<(ComponentIndex, bool)>,
+}
+
+impl Debug for EditorState {
+    fn fmt(&self, f: &mut std::fmt::Formatter<'_>) -> std::fmt::Result {
+        f.debug_struct("EditorState")
+            .field("vec", &self.vec)
+            .field("tmp", &self.tmp)
+            .finish()
+    }
+}
+
+impl SystemParam for EntityEditor<'_> {
+    type State = ();
+    type Item<'w> = EntityEditor<'w>;
+
+    fn init_state(_world: &mut World, _system_meta: &mut SystemMeta) -> Self::State {
+        // 如果world上没有找到对应的原型，则创建并放入world中
+        ()
+    }
+
+    #[inline]
+    fn get_param<'world>(
+        world: &'world World,
+        _system_meta: &'world SystemMeta,
+        _state: &'world mut Self::State,
+        _tick: Tick,
+    ) -> Self::Item<'world> {
+        let ptr: *const World = world;
+        let world = unsafe { &mut *(ptr as *mut World) }; 
+        world.make_entity_editor()
+    }
+    #[inline]
+    fn get_self<'world>(
+        world: &'world World,
+        system_meta: &'world SystemMeta,
+        state: &'world mut Self::State,
+        tick: Tick,
+    ) -> Self {
+        unsafe { transmute(Self::get_param(world, system_meta, state, tick)) }
+    }
+}