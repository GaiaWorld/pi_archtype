--- conflicted
+++ resolved
@@ -280,36 +280,6 @@
             self.update_tick_info(c, t);
             c.info.tick_info = t;
         }
-<<<<<<< HEAD
-        
-        (index, Some(info.tick_info))
-    }
-    /// 更新全部的原型的相关组件信息的tick_removed
-    pub(crate) fn update_tick_info(&self, index: ComponentIndex, tick_info: u8) {
-        for ar in self.archetype_arr.iter() {
-            if let Some((c, _)) = unsafe { ar.get_column_mut(index) } {
-                let info = c.info_mut();
-                let old = info.tick_info;
-                info.tick_info = tick_info;
-                if tick_info & COMPONENT_TICK != 0 && old & COMPONENT_TICK == 0 {
-                    let tick = self.increment_tick();
-                    // 将已经存在的实体修改tick
-                    for i in 0..ar.len().index() {
-                        *c.ticks.load_alloc(i) = tick;
-                    }
-                }
-                if tick_info & COMPONENT_CHANGED != 0 && old & COMPONENT_CHANGED == 0 {
-                    // 将已经存在的实体强行放入脏列表，因为添加新的组件信息时，监听器可能尚未安装
-                    for i in 0..ar.len().index() {
-                        let row = i.into();
-                        let e = ar.get(row);
-                        if !e.is_null() {
-                            c.dirty.record_unchecked(e, row);
-                        }
-                    }
-                }
-            }
-=======
         (index, column.clone())
     }
     /// 扫描当前列，将已有的实体设置tick，或放入到对应的事件列表中
@@ -337,7 +307,6 @@
             //         }
             //     }
             // }
->>>>>>> e417f44a
         }
     }
     /// 计算所有原型信息，设置了所有组件的索引，按索引大小进行排序
