/// system上只能看到Query等SystemParm参数，SystemParm参数一般包含：单例和多例资源、实体、组件
/// world上包含了全部的资源和实体，及实体原型。 加一个监听管理器，
/// 查询过滤模块会注册监听器来监听新增的原型
/// world上的数据（资源、实体和原型）的线程安全的保护仅在于保护容器，
/// 由调度器生成的执行图，来保证正确的读写。
/// 比如一个原型不可被多线程同时读写，是由执行图时分析依赖，先执行写的sys，再执行读的sys。
/// 由于sys会进行组件的增删，导致实体对于的原型会变化，执行图可能会产生变化，执行图本身保证对原型的访问是安全的读写。
/// 整理操作时，一般是在整个执行图执行完毕后，进行进行相应的调整。举例：
///
/// 如果sys上通过Alter来增删组件，则可以在entity插入时，分析出sys的依赖。除了首次原型创建时，时序不确定，其余的增删，sys会保证先写后读。
/// 如果sys通过是MultiRes实现的CmdQueue来延迟动态增删组件，则sys就不会因此产生依赖，动态增删的结果就只能在可能在下一帧才会看到。
///
///
use crate::alter::{AlterState, Alterer};
use crate::archetype::{
    Archetype, ArchetypeIndex, ArchetypeInfo, ComponentInfo, Row, ShareArchetype,
    COMPONENT_CHANGED, COMPONENT_TICK,
};
use crate::column::{Column, ARCHETYPE_INDEX, COMPONENT_INDEX};
use crate::editor::{EditorState, EntityEditor};
use crate::event::EventRecord;
use crate::fetch::{ColumnTick, FetchComponents};
use crate::filter::FilterComponents;
use crate::insert::{Bundle, Inserter};
use crate::insert_batch::InsertBatchIter;
use crate::listener::{EventListKey, ListenerMgr};
use crate::prelude::Mut;
use crate::query::{QueryError, QueryState, Queryer};
use crate::safe_vec::{SafeVec, SafeVecIter};
use crate::system::{SystemMeta, TypeInfo};
use core::fmt::*;
use core::result::Result;
use dashmap::mapref::entry::Entry;
use dashmap::DashMap;
use fixedbitset::FixedBitSet;
use pi_append_vec::AppendVec;
use pi_key_alloter::new_key_type;
use std::any::{Any, TypeId};
use std::borrow::Cow;
use std::cell::SyncUnsafeCell;
use std::collections::{hash_map::Entry as StdEntry, HashMap};
use std::mem::{self, transmute, ManuallyDrop};
use std::ops::Deref;
use std::ptr::{self, null_mut};
use std::sync::atomic::Ordering;
// use pi_map::hashmap::HashMap;
// use pi_map::Map;
use pi_null::Null;
use pi_share::{Share, ShareUsize};
use pi_slot::{Iter, SlotMap};

new_key_type! {
    pub struct Entity;
}

#[derive(Debug, Clone, Copy, Default, Hash, PartialEq, Eq, PartialOrd, Ord)]
pub struct ComponentIndex(u32);
impl ComponentIndex {
    pub fn index(&self) -> usize {
        self.0 as usize
    }
}
impl From<u32> for ComponentIndex {
    fn from(index: u32) -> Self {
        Self(index)
    }
}
impl From<usize> for ComponentIndex {
    fn from(index: usize) -> Self {
        Self(index as u32)
    }
}
impl pi_null::Null for ComponentIndex {
    fn null() -> Self {
        Self(u32::null())
    }
    fn is_null(&self) -> bool {
        self.0 == u32::null()
    }
}
#[derive(Default, Clone, Copy, Debug, PartialEq, Eq, PartialOrd, Ord, Hash)]
pub struct Tick(u32);
impl Tick {
    pub fn index(&self) -> usize {
        self.0 as usize
    }
    pub fn max() -> Self {
        Self(u32::MAX)
    }
}
impl Deref for Tick {
    type Target = u32;
    fn deref(&self) -> &Self::Target {
        &self.0
    }
}
impl Null for Tick {
    fn null() -> Self {
        Self(0)
    }
    fn is_null(&self) -> bool {
        self.0 == 0
    }
}
impl From<u32> for Tick {
    fn from(v: u32) -> Self {
        Self(v)
    }
}
impl From<usize> for Tick {
    fn from(v: usize) -> Self {
        Self(v as u32)
    }
}

#[derive(Clone, Debug)]
pub struct ArchetypeInit<'a>(pub &'a ShareArchetype, pub &'a World);
#[derive(Clone, Debug)]
pub struct ArchetypeOk<'a>(pub &'a ShareArchetype, pub ArchetypeIndex, pub &'a World);

pub trait SetDefault {
    fn default_fn() -> Option<fn(*mut u8)>;
}
impl<T> SetDefault for T {
    default fn default_fn() -> Option<fn(*mut u8)> {
        None
    }
}
impl<T: Default> SetDefault for T {
    fn default_fn() -> Option<fn(*mut u8)> {
        Some(|ptr| unsafe { ptr::write(ptr as *mut T, T::default()) })
    }
}

pub struct World {
    pub(crate) single_res_map: DashMap<TypeId, (Option<SingleResource>, usize, Cow<'static, str>)>, // 似乎只需要普通hashmap
    pub(crate) single_res_arr: AppendVec<Option<SingleResource>>, // todo 改成Vec<SingleResource>
    pub(crate) multi_res_map: DashMap<TypeId, MultiResource>,     // 似乎只需要普通hashmap
    pub(crate) event_map: HashMap<TypeId, Share<dyn EventRecord>>, // 事件表
    pub(crate) component_map: HashMap<TypeId, ComponentIndex>,
    pub(crate) component_arr: Vec<Share<Column>>,
    pub(crate) entities: SlotMap<Entity, EntityAddr>,
    pub(crate) archetype_map: DashMap<u64, ShareArchetype>,
    pub(crate) archetype_arr: SafeVec<ShareArchetype>,
    pub(crate) archetype_arr_len: usize,
    pub(crate) empty_archetype: ShareArchetype,
    pub(crate) entity_editor_state: EditorState,
    pub(crate) listener_mgr: ListenerMgr,
    archetype_init_key: EventListKey,
    archetype_ok_key: EventListKey,
    // 世界当前的tick
    tick: ShareUsize,
}
impl Debug for World {
    fn fmt(&self, f: &mut Formatter<'_>) -> std::fmt::Result {
        f.debug_struct("World")
            .field("entitys", &self.entities)
            .field("component_arr", &self.component_arr)
            .field("archetype_arr", &self.archetype_arr)
            .finish()
    }
}
impl World {
    pub fn new() -> Self {
        #[cfg(debug_assertions)]
        match std::env::var("ECS_DEBUG") {
            Ok(r) => {
<<<<<<< HEAD
                let r = r
                    .split(",")
                    .map(|r| r.parse::<usize>().unwrap())
                    .collect::<Vec<usize>>();
=======
                let r = r.split(",").map(|r| {
                    if r == "*" {
                        std::usize::MAX
                    } else {
                        r.parse::<usize>().unwrap()
                    }

                }).collect::<Vec<usize>>();
>>>>>>> a467b058
                if r.len() == 2 {
                    ARCHETYPE_INDEX.store(r[0], Ordering::Relaxed);
                    COMPONENT_INDEX.store(r[1], Ordering::Relaxed);
                }
            }
            _ => (),
        };

        let listener_mgr = ListenerMgr::default();
        let archetype_init_key = listener_mgr.init_register_event::<ArchetypeInit>();
        let archetype_ok_key = listener_mgr.init_register_event::<ArchetypeOk>();
        let mut empty = Archetype::new(Default::default());
        empty.set_index(0usize.into());
        empty.ready.store(true, Ordering::Relaxed);
        let empty_archetype = ShareArchetype::new(empty);
        let archetype_map = DashMap::new();
        archetype_map.insert(0, empty_archetype.clone());
        let archetype_arr = SafeVec::with_capacity(1);
        archetype_arr.insert(empty_archetype.clone());
        Self {
            single_res_map: Default::default(),
            single_res_arr: Default::default(),
            multi_res_map: Default::default(),
            event_map: Default::default(),
            entities: Default::default(),
            component_map: Default::default(),
            component_arr: Default::default(),
            archetype_map,
            archetype_arr,
            archetype_arr_len: 1,
            empty_archetype,
            listener_mgr,
            archetype_init_key,
            archetype_ok_key,
            tick: ShareUsize::new(1),
            entity_editor_state: Default::default(),
        }
    }
    // 获得世界当前的tick
    pub fn tick(&self) -> Tick {
        self.tick.load(Ordering::Relaxed).into()
    }
    // 递增世界当前的tick，一般是每执行图执行时递增
    pub fn increment_tick(&self) -> Tick {
        self.tick.fetch_add(1, Ordering::Relaxed).into()
    }
    /// 批量插入
    pub fn batch_insert<'w, I, Ins>(&'w mut self, iter: I) -> InsertBatchIter<'w, I, Ins>
    where
        I: Iterator<Item = Ins>,
        Ins: Bundle,
    {
        InsertBatchIter::new(self, iter.into_iter())
    }
    /// 创建一个插入器
    pub fn make_inserter<I: Bundle>(&mut self) -> Inserter<I> {
        let components = I::components(Vec::new());
        let ar = self.find_ar(components);
        let s = I::init_item(self, &ar);
        Inserter::new(self, (ar, s), self.tick())
    }

    /// 创建一个实体编辑器
    pub fn make_entity_editor(&mut self) -> EntityEditor {
        EntityEditor::new(self)
    }
    /// 获得实体的原型信息
    pub fn get_entity_prototype(
        &self,
        entity: Entity,
    ) -> Option<(&Cow<'static, str>, ArchetypeIndex)> {
        self.entities.get(entity).map(|e| {
            let ar_index = e.archetype_index();
            let ar = self.archetype_arr.get(ar_index.index()).unwrap();
            (ar.name(), ar_index.into())
        })
    }
    /// 是否存在实体
    pub fn contains(&self, entity: Entity) -> bool {
        self.entities.contains_key(entity)
    }
    /// 获得指定组件的索引
    pub fn get_component_index(&self, component_type_id: &TypeId) -> ComponentIndex {
        self.component_map
            .get(component_type_id)
            .map_or(ComponentIndex::null(), |r| *r)
    }
    /// 获得指定组件的索引
    pub fn add_component_indexs(
        &mut self,
        components: Vec<ComponentInfo>,
        result: &mut Vec<(ComponentIndex, bool)>,
        result_add: bool,
    ) {
        for c in components {
            result.push((self.add_component_info(c).0, result_add));
        }
    }
    /// 获得指定组件的索引
    pub fn get_column_by_id(&self, component_type_id: &TypeId) -> Option<&Share<Column>> {
        self.get_column(self.get_component_index(component_type_id))
    }
    /// 获得指定组件的索引
    pub fn get_column(&self, index: ComponentIndex) -> Option<&Share<Column>> {
        self.component_arr.get(index.index())
    }
    /// 获得指定组件的索引
    pub unsafe fn get_column_unchecked(&self, index: ComponentIndex) -> &Share<Column> {
        self.component_arr.get_unchecked(index.index())
    }
    /// 添加组件信息，如果重复，则返回原有的索引及是否tick变化 todo 改成mut
    pub fn add_component_info(
        &mut self,
        mut info: ComponentInfo,
    ) -> (ComponentIndex, Share<Column>) {
        let tick_info = info.tick_info;
        let index: ComponentIndex = match self.component_map.entry(*info.type_id()) {
            StdEntry::Occupied(entry) => *entry.get(),
            StdEntry::Vacant(entry) => {
                let index = self.component_arr.len().into();
                info.index = index;
                let c = Share::new(Column::new(info));
                self.component_arr.push(c.clone());
                entry.insert(index);
                return (index, c);
            }
        };
        let c = unsafe { self.component_arr.get_unchecked(index.index()) };
        let column = unsafe { self.component_arr.get_unchecked_mut(index.index()) };
        let c = unsafe { Share::get_mut_unchecked(column) };
        let t = c.info.tick_info | tick_info;
        if t != c.info.tick_info {
            // 扫描当前列，将已有的实体设置tick，或放入到对应的事件列表中
            // todo self.update_tick_info(c, t);
            c.info.tick_info = t;
        }
        (index, column.clone())
    }
    /// 扫描当前列，将已有的实体设置tick，或放入到对应的事件列表中，主要是解决不同的Plugin，依次添加时，监听和tick被后设置的问题
    pub(crate) fn update_tick_info(&self, c: &mut Column, tick_info: u8) {
        for _ar in self.archetype_arr.iter() {
            // todo 判断该原型含有该组件
            // if let Some((c, _)) = unsafe { ar.get_column_mut(index) } {
            //     let info = &c.info;
            //     let old = info.tick_info;
            //     if tick_info & COMPONENT_TICK != 0 && old & COMPONENT_TICK == 0 {
            //         let tick = self.increment_tick();
            //         // 将已经存在的实体修改tick
            //         for i in 0..ar.len().index() {
            //             *c.ticks.load_alloc(i) = tick;
            //         }
            //     }
            //     if tick_info & COMPONENT_CHANGED != 0 && old & COMPONENT_CHANGED == 0 {
            //         // 将已经存在的实体强行放入脏列表，因为添加新的组件信息时，监听器可能尚未安装
            //         for i in 0..ar.len().index() {
            //             let row = i.into();
            //             let e = ar.get(row);
            //             if !e.is_null() {
            //                 c.dirty.record_unchecked(e, row);
            //             }
            //         }
            //     }
            // }
        }
    }
    /// 初始化指定组件
    pub fn init_component<T: 'static>(&mut self) -> ComponentIndex {
        self.add_component_info(ComponentInfo::of::<T>(0)).0
    }
    /// 计算所有原型信息，设置了所有组件的索引，按索引大小进行排序
    pub(crate) fn archetype_info(&mut self, components: Vec<ComponentInfo>) -> ArchetypeInfo {
        let vec: Vec<Share<Column>> = components
            .into_iter()
            .map(|c| self.add_component_info(c).1)
            .collect();
        ArchetypeInfo::sort(vec)
    }
    /// 创建一个查询器
    pub fn make_queryer<Q: FetchComponents + 'static, F: FilterComponents + 'static = ()>(
        &mut self,
    ) -> Queryer<Q, F> {
        let mut meta = SystemMeta::new(TypeInfo::of::<Queryer<Q, F>>());
        let mut state = QueryState::create(self, &mut meta);
        state.align(self);
        Queryer::new(self, state)
    }
    /// 创建一个改变器
    pub fn make_alterer<
        Q: FetchComponents + 'static,
        F: FilterComponents + 'static,
        A: Bundle + 'static,
        D: Bundle + 'static,
    >(
        &mut self,
    ) -> Alterer<Q, F, A, D> {
        let mut meta = SystemMeta::new(TypeInfo::of::<Queryer<Q, F>>());
        let mut query_state = QueryState::create(self, &mut meta);
        let mut alter_state =
            AlterState::make(self, A::components(Vec::new()), D::components(Vec::new()));
        query_state.align(self);
        // 将新多出来的原型，创建原型空映射
        alter_state.align(self, &query_state.archetypes);
        Alterer::new(self, query_state, alter_state)
    }
    pub fn unsafe_world<'a>(&self) -> ManuallyDrop<&'a mut World> {
        unsafe { transmute(self) }
    }

    pub(crate) fn empty_archetype(&self) -> &ShareArchetype {
        &self.empty_archetype
    }
    pub fn len<'a>(&'a self) -> usize {
        self.entities.len()
    }

    pub fn entities_iter<'a>(&'a self) -> Iter<'a, Entity, EntityAddr> {
        self.entities.iter()
    }
    /// 插入指定的单例资源，为了安全，必须保证不在ECS执行中调用，返回索引
    pub fn insert_single_res<T: 'static>(&mut self, value: T) -> usize {
        let tid = TypeId::of::<T>();
        let r = self.single_res_map.entry(tid).or_insert_with(|| {
            let r = SingleResource::new(value);
            let name = std::any::type_name::<T>().into();
            let index = self.single_res_arr.insert(Some(r.clone()));
            (Some(r), index, name)
        });
        r.value().1
    }

    // 如果不存在单例类型， 则注册指定的单例资源（不插入具体值，只添加类型），为了安全，必须保证不在ECS执行中调用，返回索引
    pub fn or_register_single_res(&mut self, type_info: TypeInfo) -> usize {
        let r = self
            .single_res_map
            .entry(type_info.type_id)
            .or_insert_with(|| {
                let index = self.single_res_arr.insert(None);
                (None, index, type_info.type_name)
            });
        r.value().1
    }

    /// 注册单例资源， 如果已经注册，则忽略，为了安全，必须保证不在ECS执行中调用，返回索引
    pub fn init_single_res<T: 'static + FromWorld>(&mut self) -> usize {
        let tid = TypeId::of::<T>();
        let mut index = 0;
        let mut is_add = true;
        if let Some(r) = self.single_res_map.get(&tid) {
            index = r.value().1;
            if r.value().0.is_some() {
                is_add = false;
            }
        }
        if is_add {
            let r = SingleResource::new(T::from_world(self));
            let name = std::any::type_name::<T>().into();
            let r = self.single_res_map.entry(tid).or_insert_with(|| {
                let index = self.single_res_arr.insert(Some(r.clone()));
                (Some(r), index, name)
            });
            index = r.value().1;
        }
        index
    }

    /// 用索引获得指定的单例资源，为了安全，必须保证不在ECS执行中调用
    /// todo!() 改成返回SingleRes
    #[inline]
    pub fn index_single_res<T: 'static>(&self, index: usize) -> Option<(&T, &Tick)> {
        unsafe { transmute(self.index_single_res_ptr::<T>(index)) }
    }
    /// 用索引获得指定的单例资源，为了安全，必须保证不在ECS执行中调用
    /// todo!() 改成返回SingleRes
    #[inline]
    pub fn index_single_res_mut<T: 'static>(
        &mut self,
        index: usize,
    ) -> Option<(&mut T, &mut Tick)> {
        unsafe { transmute(self.index_single_res_ptr::<T>(index)) }
    }
    #[inline]
    pub(crate) fn index_single_res_ptr<T: 'static>(&self, index: usize) -> (*mut T, *mut Tick) {
        self.single_res_arr
            .get(index)
            .map_or((null_mut(), null_mut()), |r| unsafe {
                match r {
                    Some(r) => (
                        transmute(r.0.downcast_ref_unchecked::<T>()),
                        transmute(&r.1),
                    ),
                    None => (null_mut(), null_mut()),
                }
            })
    }

    /// 获得指定的单例资源，为了安全，必须保证不在ECS执行中调用
    /// todo!() 改成返回SingleRes
    #[inline]
    pub fn get_single_res<T: 'static>(&self) -> Option<&T> {
        unsafe { transmute(self.get_single_res_ptr::<T>()) }
    }
    /// 获得指定的单例资源，为了安全，必须保证不在ECS执行中调用
    /// todo!() 改成返回SingleRes
    #[inline]
    pub fn get_single_res_mut<T: 'static>(&mut self) -> Option<&mut T> {
        unsafe { transmute(self.get_single_res_ptr::<T>()) }
    }
    #[inline]
    pub(crate) fn get_single_res_ptr<T: 'static>(&self) -> *mut T {
        let tid = TypeId::of::<T>();
        self.single_res_map
            .get(&tid)
            .map_or(null_mut(), |r| unsafe {
                match &r.value().0 {
                    Some(r) => transmute(r.0.downcast_ref_unchecked::<T>()),
                    None => null_mut(),
                }
            })
    }
    pub(crate) fn get_single_res_any(&self, tid: &TypeId) -> Option<SingleResource> {
        self.single_res_map
            .get(tid)
            .map_or(None, |r| r.value().0.clone())
    }
    pub(crate) fn index_single_res_any(&self, index: usize) -> Option<&mut SingleResource> {
        self.single_res_arr.load(index).map_or(None, |r| r.as_mut())
    }
    /// 注册指定类型的多例资源，为了安全，必须保证不在ECS执行中调用
    pub fn register_multi_res(&mut self, type_info: TypeInfo) {
        assert!(self
            .multi_res_map
            .insert(type_info.type_id, MultiResource::new(type_info.type_name))
            .is_none());
    }

    /// system系统读取多例资源
    pub(crate) fn system_read_multi_res(&self, tid: &TypeId) -> Option<MultiResource> {
        self.multi_res_map.get(&tid).map(|r| r.clone())
    }
    /// system系统初始化自己写入的多例资源
    pub(crate) fn system_init_write_multi_res<T: 'static, F>(
        &mut self,
        f: F,
    ) -> Option<(SingleResource, Share<ShareUsize>)>
    where
        F: FnOnce() -> T,
    {
        let tid = TypeId::of::<T>();
        self.multi_res_map
            .get_mut(&tid)
            .map(|mut r| (r.insert(f()), r.tick.clone()))
    }
    /// 获得指定的多例资源，为了安全，必须保证不在ECS执行中调用
    /// todo!() 改成返回SingleRes
    pub fn get_multi_res<T: 'static>(&self, index: usize) -> Option<&T> {
        let tid = TypeId::of::<T>();
        self.multi_res_map
            .get(&tid)
            .map(|v| unsafe { transmute(v.get::<T>(index)) })
    }
    /// 获得指定的多例资源，为了安全，必须保证不在ECS执行中调用
    /// todo!() 改成返回MultiResMut
    pub fn get_multi_res_mut<T: 'static>(&mut self, index: usize) -> Option<&mut T> {
        let tid = TypeId::of::<T>();
        self.multi_res_map
            .get(&tid)
            .map(|v| unsafe { transmute(v.get::<T>(index)) })
    }
    pub unsafe fn get_multi_res_unchecked<T: 'static>(&self, index: usize) -> Option<&T> {
        let tid = TypeId::of::<T>();
        self.multi_res_map
            .get(&tid)
            .map(|v| unsafe { transmute(v.get_unchecked::<T>(index)) })
    }
    /// 获得指定的多例资源，为了安全，必须保证不在ECS执行中调用
    pub unsafe fn get_multi_res_mut_unchecked<T: 'static>(
        &mut self,
        index: usize,
    ) -> Option<&mut T> {
        let tid = TypeId::of::<T>();
        self.multi_res_map
            .get(&tid)
            .map(|v| unsafe { transmute(v.get_unchecked::<T>(index)) })
    }
    // /// system初始化组件移除记录
    // pub(crate) fn init_component_removed_record(&mut self, index: ComponentIndex, type_name: Cow<'static, str>) -> Share<ComponentRemovedRecord> {
    //     let r = self.component_removed_map.entry(index).or_insert_with(|| {
    //         Share::new(ComponentRemovedRecord::new(type_name))
    //     });
    //     r.clone()
    // }
    // /// system初始化组件移除记录
    // pub(crate) fn get_component_removed_record(&self, index: ComponentIndex) -> Option<Share<ComponentRemovedRecord>> {
    //     self.component_removed_map.get(&index).map(|r| r.clone())
    // }
    /// 初始化事件记录
    pub(crate) fn init_event_record(
        &mut self,
        type_id: TypeId,
        event_record: Share<dyn EventRecord>,
    ) -> Share<dyn EventRecord> {
        let r = self
            .event_map
            .entry(type_id)
            .or_insert_with(|| event_record);
        r.clone()
    }
    /// 获得事件记录
    pub(crate) fn get_event_record(&self, type_id: &TypeId) -> Option<Share<dyn EventRecord>> {
        self.event_map.get(type_id).map(|r| r.clone())
    }

    /// 获得指定实体的指定组件，为了安全，必须保证不在ECS执行中调用
    pub fn get_component<T: 'static>(&self, e: Entity) -> Result<&T, QueryError> {
        let index = self.get_component_index(&TypeId::of::<T>());
        self.get_component_by_index(e, index)
    }
    /// 获得指定实体的指定组件，为了安全，必须保证不在ECS执行中调用
    pub fn get_component_mut<T: 'static>(
        &mut self,
        e: Entity,
    ) -> Result<Mut<'static, T>, QueryError> {
        let index = self.get_component_index(&TypeId::of::<T>());
        self.get_component_mut_by_index(e, index)
    }

    // /// 获得指定实体的指定组件，为了安全，必须保证不在ECS执行中调用
    // pub(crate) fn get_component_mut1<T: 'static>(
    //     &mut self,
    //     e: Entity,
    // ) -> Result<Mut<'static, T>, QueryError> {
    //     let index = self.init_component::<T>();
    //     self.get_component_mut_index_impl(e, index)
    // }

    // pub(crate) fn get_component_mut_index_impl<T: 'static>(
    //     &self,
    //     e: Entity,
    //     index: ComponentIndex,
    // ) -> Result<Mut<'static, T>, QueryError> {
    //     let (_ptr, row) =  self.get_component_ptr_by_index(e, index)?;
    //     let t = self.tick();
    //     let value: Mut<T> = Mut::new(&ColumnTick::new(c, t, t), e, row);
    //     Ok(unsafe { transmute(value) })
    // }

    fn get_component_ptr_by_index(
        &self,
        e: Entity,
        index: ComponentIndex,
    ) -> Result<(*mut u8, Row), QueryError> {
        let addr = match self.entities.get(e) {
            Some(v) => v,
            None => return Err(QueryError::NoSuchEntity(e)),
        };
        let column = match self.get_column(index) {
            Some(c) => c,
            None => return Err(QueryError::NoSuchComponent(index)),
        };
        let column = column.blob_ref(addr.archetype_index());
        match column {
            Some(c) => Ok((c.get_row(addr.row), addr.row)),
            None => Err(QueryError::MissingComponent(index, addr.archetype_index())),
        }
    }

    /// 获得指定实体的指定组件，为了安全，必须保证不在ECS执行中调用
    pub fn get_component_by_index<T: 'static>(
        &self,
        e: Entity,
        index: ComponentIndex,
    ) -> Result<&T, QueryError> {
        let (ptr, _row) = self.get_component_ptr_by_index(e, index)?;
        Ok(unsafe { transmute(ptr) })
    }
    /// 获得指定实体的指定组件，为了安全，必须保证不在ECS执行中调用
    pub fn get_component_mut_by_index<T: 'static>(
        &mut self,
        e: Entity,
        index: ComponentIndex,
    ) -> Result<Mut<'static, T>, QueryError> {
        let addr = match self.entities.get(e) {
            Some(v) => v,
            None => return Err(QueryError::NoSuchEntity(e)),
        };
        let column = match self.get_column(index) {
            Some(c) => c,
            None => return Err(QueryError::NoSuchComponent(index)),
        };
        let column = column.blob_ref(addr.archetype_index());
        match column {
            Some(c) => {
                let t = self.tick();
                let value: Mut<T> = Mut::new(&ColumnTick::new(c, t, t), e, addr.row);
                Ok(unsafe { transmute(value) })
            }
            None => Err(QueryError::MissingComponent(index, addr.archetype_index())),
        }
    }

    // /// 增加和删除实体
    // pub fn alter_components_by_index(
    //     &mut self,
    //     e: Entity,
    //     components: &[(ComponentIndex, bool)],
    // ) -> Result<(), QueryError> {
    //     let mut components = components.to_vec();
    //     components.reverse(); // 相同ComponentIndex的多个增删操作，让最后的操作执行
    //     components.sort_by(|a, b| a.cmp(b)); // 只比较ComponentIndex，并且保持原始顺序的排序
    //     let components = components.as_slice();

    //     let addr = match self.entities.get(e) {
    //         Some(v) => v,
    //         None => return Err(QueryError::NoSuchEntity),
    //     };

    //     let ar_index = addr.archetype_index();
    //     let mut ar = self.empty_archetype();

    //     if !addr.index.is_null() {
    //         ar = unsafe { self.archetype_arr.get_unchecked(ar_index as usize)};
    //         let ae = ar.mark_remove(addr.row);
    //         if e != ae {
    //             return Err(QueryError::NoMatchEntity(ae));
    //         }
    //     }

    //     // let mut sort_add = vec![];
    //     // let mut sort_remove = vec![];

    //     // TODO, 性能
    //     // let mut array =  Vec::new();
    //     // for (index, is_add) in components.iter() {
    //     //     let v = if *is_add {
    //     //         1u16
    //     //     } else {
    //     //         0
    //     //     };
    //     //     // 去除已经有了需要添加的和没有需要删除的组件
    //     //     let column = ar.get_column_index(*index);
    //     //     if *is_add == column.is_null() {
    //     //         array.insert_value(index.index(), v);
    //     //     }
    //     // }
    //     // for index in 0..array.len() {
    //     //     if array[index] != u16::MAX{
    //     //         if let Some(info) = self.get_component_info(index.into()){
    //     //             if array[index] == 0{
    //     //                 sort_remove.push(info.clone());
    //     //             } else if array[index] == 1{
    //     //                 // if ar.get(row)
    //     //                 sort_add.push(info.clone());
    //     //             }
    //     //         }
    //     //     }
    //     // }
    //     // sort_add.sort();
    //     // sort_remove.sort();
    //     // let mut id = ComponentInfo::calc_id(&sort_add);

    //     // println!("components: {:?}", components);
    //     // if sort_add.len() > 0{

    //     // }
    //     let mut mapping = ArchetypeMapping::new(ar.clone(), self.empty_archetype().clone());
    //     // println!("mapping1: {:?}", mapping);
    //     // let mut moved_columns = vec![];
    //     // let mut added_columns = vec![];
    //     // let mut removed_columns = vec![];
    //     let mut adding = Default::default();
    //     let mut moving = Default::default();
    //     let mut removing = Default::default();
    //     let mut removed_columns = Default::default();
    //     let mut move_removed_columns = Default::default();

    //     mapping_init(
    //         self,
    //         &mut mapping,
    //         components,
    //         &mut adding,
    //         &mut moving,
    //         &mut removing,
    //         &mut removed_columns,
    //         &mut move_removed_columns,
    //         true,
    //     );
    //     // println!("moved_columns: {:?}", moved_columns);
    //     // println!("added_columns: {:?}", added_columns);
    //     // println!("removed_columns: {:?}", removed_columns);

    //     let _ = alloc_row(&mut mapping, addr.row, e);
    //     // let (_add_index, add)  = self.find_ar(sort_add);

    //     // for col in add.get_columns().iter() {
    //     //     col.add_record(e, dst_row, self.tick());
    //     // }
    //     // log::warn!("mapping3: {:?}, {:?}, {:?}, {:?}, =={:?}", e, addr.row, dst_row, mapping.src.name(), mapping.dst.name());
    //     // 处理标记移除的条目， 将要移除的组件释放，将相同的组件拷贝
    //     let tick = self.tick();
    //     insert_columns(&mut mapping, &adding, tick.clone());
    //     move_columns(&mut mapping, &moving);
    //     remove_columns(&mut mapping, &removed_columns, tick);
    //     move_remove_columns(&mut mapping, &move_removed_columns);
    //     // add_columns(&mut mapping, self.tick());
    //     update_table_world(&self, &mut mapping);

    //     Ok(())
    // }

    // /// 获得指定实体的指定组件，为了安全，必须保证不在ECS执行中调用
    // pub(crate) fn get_component_ptr<T: 'static>(&self, e: Entity) -> Result<&mut T, QueryError> {
    //     unsafe { transmute(self.get_component_ptr_by_tid(e, &TypeId::of::<T>())) }
    // }
    // /// 获得指定实体的指定组件，为了安全，必须保证不在ECS执行中调用
    // pub(crate) fn get_component_ptr_by_tid(
    //     &self,
    //     e: Entity,
    //     tid: &TypeId,
    // ) -> Result<*mut u8, QueryError> {
    //     let addr = match self.entities.get(e) {
    //         Some(v) => v,
    //         None => return Err(QueryError::NoSuchEntity),
    //     };
    //     let ar = unsafe {
    //         self.archetype_arr
    //             .get_unchecked(addr.archetype_index().index())
    //     };
    //     let index = self.get_component_index(tid);
    //     if let Some((c, _)) = ar.get_column(index) {
    //         Ok(c.get_row(addr.row))
    //     } else {
    //         Err(QueryError::MissingComponent)
    //     }
    // }

    // pub fn get_archetype(&self, id: u128) -> Option<Ref<u128, ShareArchetype>> {
    //     self.archetype_map.get(&id)
    // }
    pub fn get_archetype(&self, index: ArchetypeIndex) -> Option<&ShareArchetype> {
        self.archetype_arr.get(index.0 as usize)
    }
    pub(crate) unsafe fn get_archetype_unchecked(&self, index: ArchetypeIndex) -> &ShareArchetype {
        self.archetype_arr.get_unchecked(index.0 as usize)
    }
    pub fn archetype_list<'a>(&'a self) -> SafeVecIter<'a, ShareArchetype> {
        self.archetype_arr.iter()
    }
    // 返回原型及是否新创建 todo 改成mut
    pub(crate) fn find_ar(&mut self, infos: Vec<ComponentInfo>) -> ShareArchetype {
        let info = self.archetype_info(infos);
        self.find_archtype(info)
    }
    // 返回原型及是否新创建
    pub(crate) fn find_archtype(&self, info: ArchetypeInfo) -> ShareArchetype {
        // 如果world上没有找到对应的原型，则创建并放入world中
        let (mut ar, b) = match self.archetype_map.entry(info.hash) {
            Entry::Occupied(entry) => (entry.get().clone(), false),
            Entry::Vacant(entry) => {
                let ar = Share::new(Archetype::new(info));
                entry.insert(ar.clone());
                (ar, true)
            }
        };
        if b {
            // 通知原型创建，让各查询过滤模块初始化原型的记录列表，通知执行图更新
            self.listener_mgr
                .notify_event(self.archetype_init_key, ArchetypeInit(&ar, &self));
            // 通知后，让原型就绪， 其他线程也就可以获得该原型
            let ar_index = self.archtype_ok(&mut ar);
            // println!("add archtype: {:?}", (ar.name(), ar_index));
            self.listener_mgr
                .notify_event(self.archetype_ok_key, ArchetypeOk(&ar, ar_index, &self));
            ar
        } else {
            // 循环等待原型就绪
            loop {
                if !ar.ready() {
                    std::hint::spin_loop();
                }
                return ar;
            }
        }
    }
    // 先事件通知调度器，将原型放入数组，之后其他system可以看到该原型
    pub(crate) fn archtype_ok(&self, ar: &mut ShareArchetype) -> ArchetypeIndex {
        let entry = self.archetype_arr.alloc_entry();
        let index = entry.index();
        let mut_ar = unsafe { Share::get_mut_unchecked(ar) };
        mut_ar.set_index(index.into());
        mut_ar.init_blobs(); // 初始化原型中的blob
        ar.ready.store(true, Ordering::Relaxed);
        entry.insert(ar.clone()); // entry销毁后， 其他线程通过archetype_arr就可以看见该原型
        index.into()
    }
    /// 插入一个新的Entity
    #[inline(always)]
    pub(crate) fn insert(&self, ar_index: ArchetypeIndex, row: Row) -> Entity {
        self.entities.insert(EntityAddr::new(ar_index, row))
    }
    /// 替换Entity的原型及行
    #[inline(always)]
    pub(crate) fn replace(&self, e: Entity, ar_index: ArchetypeIndex, row: Row) -> EntityAddr {
        let addr = unsafe { self.entities.load_unchecked(e) };
        mem::replace(addr, EntityAddr::new(ar_index, row))
    }
    /// 判断指定的实体是否存在
    pub fn contains_entity(&self, e: Entity) -> bool {
        self.entities.get(e).is_some()
    }
    /// 销毁指定的实体
    pub fn destroy_entity(&mut self, e: Entity) -> Result<(), QueryError> {
        let addr = match self.entities.get(e) {
            Some(v) => *v,
            None => return Err(QueryError::NoSuchEntity(e)),
        };
        if addr.row.is_null() {
            self.entities.remove(e).unwrap();
            return Ok(());
        }
        let ar = unsafe {
            self.archetype_arr
                .get_unchecked(addr.archetype_index().index())
        };
        let e = ar.destroy(addr.row);
        if e.is_null() {
            return Err(QueryError::NoSuchRow(addr.row));
        }
        self.entities.remove(e).unwrap();
        Ok(())
    }

    /// 创建一个新的实体
    pub(crate) fn alloc_entity(&self) -> Entity {
        self.entities
            .insert(EntityAddr::new(0usize.into(), Row::null()))
    }
    /// 替换Entity的原型及行
    #[inline(always)]
    pub(crate) fn replace_row(&self, e: Entity, row: Row) {
        let addr = unsafe { self.entities.load_unchecked(e) };
        addr.row = row;
    }
    /// 只有主调度完毕后，才能调用的整理方法，必须保证调用时没有其他线程读写world
    pub fn settle(&mut self) {
        self.settle_by(&mut Vec::new(), &mut FixedBitSet::new())
    }
    /// 只有全部的插件都注册完毕，准备开始运行前调用。如果单独有个注册过程，则add_component_info等都使用&mut self。 则可以使用普通vec，不再需要整理
    pub fn init_ok(&mut self) {
        self.single_res_arr.settle(0);
        // todo 整理 self.listener_mgr.settle(0);
    }
    /// 只有主调度完毕后，才能调用的整理方法，必须保证调用时没有其他线程读写world
    pub fn settle_by(&mut self, action: &mut Vec<(Row, Row)>, set: &mut FixedBitSet) {
        // 整理实体
        self.entities.settle(0);
        // 整理原型数组
        self.archetype_arr.settle(0);
        let len = self.archetype_arr.len();
        // 整理列数组
        if self.archetype_arr_len < len {
            for c in self.component_arr.iter_mut() {
                let c = unsafe { Share::get_mut_unchecked(c) };
                c.arr.settle(len, 0, 1);
            }
            self.archetype_arr_len = len;
        }
        // 整理事件列表
        for aer in self.event_map.values_mut() {
            let er = unsafe { Share::get_mut_unchecked(aer) };
            er.settle();
        }
        // 整理每个原型
        for ar in self.archetype_arr.iter() {
            let archetype = unsafe { Share::get_mut_unchecked(ar) };
            archetype.settle(self, action, set)
        }
    }
}
unsafe impl Send for World {}
unsafe impl Sync for World {}
impl Default for World {
    fn default() -> Self {
        Self::new()
    }
}

/// Creates an instance of the type this trait is implemented for
/// using data from the supplied [World].
///
/// This can be helpful for complex initialization or context-aware defaults.
pub trait FromWorld {
    /// Creates `Self` using data from the given [World]
    fn from_world(world: &mut World) -> Self;
}

impl<T: Default> FromWorld for T {
    fn from_world(_world: &mut World) -> Self {
        T::default()
    }
}

#[derive(Debug, Clone)]
pub struct SingleResource(Share<dyn Any>, pub(crate) Tick);
impl SingleResource {
    fn new<T: 'static>(value: T) -> Self {
        Self(Share::new(value), Tick::default())
    }
    // pub fn name(&self) -> &Cow<'static, str> {
    //     &self.1
    // }
    pub(crate) fn downcast<T: 'static>(&self) -> *mut T {
        unsafe { transmute(self.0.downcast_ref_unchecked::<T>()) }
    }
}
unsafe impl Send for SingleResource {}
unsafe impl Sync for SingleResource {}

#[derive(Debug, Clone)]
pub struct MultiResource {
    vec: Share<SyncUnsafeCell<Vec<SingleResource>>>,
    tick: Share<ShareUsize>,
    name: Cow<'static, str>,
}
impl MultiResource {
    fn new(name: Cow<'static, str>) -> Self {
        Self {
            vec: Share::new(SyncUnsafeCell::new(Vec::new())),
            tick: Share::new(ShareUsize::new(0)),
            name,
        }
    }
    pub fn name(&self) -> &Cow<'static, str> {
        &self.name
    }
    pub fn insert<T: 'static>(&mut self, value: T) -> SingleResource {
        let r = SingleResource::new(value);
        let vec = unsafe { &mut *self.vec.get() };
        vec.push(r.clone());
        r
    }
    pub fn len(&self) -> usize {
        let vec = unsafe { &*self.vec.get() };
        vec.len()
    }
    pub fn vec(&self) -> &Vec<SingleResource> {
        unsafe { &*self.vec.get() }
    }
    pub fn changed_tick(&self) -> Tick {
        self.tick.load(Ordering::Relaxed).into()
    }
    pub(crate) fn get<T: 'static>(&self, index: usize) -> *mut T {
        let vec = unsafe { &*self.vec.get() };
        vec.get(index).map_or(ptr::null_mut(), |r| r.downcast())
    }
    pub(crate) fn get_unchecked<T: 'static>(&self, index: usize) -> *mut T {
        let vec = unsafe { &*self.vec.get() };
        unsafe { vec.get_unchecked(index).downcast() }
    }
}

unsafe impl Send for MultiResource {}
unsafe impl Sync for MultiResource {}

#[derive(Debug, Default, Clone, Copy)]
pub struct EntityAddr {
    index: ArchetypeIndex,
    pub(crate) row: Row,
}
unsafe impl Sync for EntityAddr {}
unsafe impl Send for EntityAddr {}

impl EntityAddr {
    #[inline(always)]
    pub(crate) fn new(index: ArchetypeIndex, row: Row) -> Self {
        EntityAddr { index, row }
    }
    #[inline(always)]
    pub(crate) fn is_mark(&self) -> bool {
        self.index.0 < 0
    }
    #[inline(always)]
    pub(crate) fn mark(&mut self) {
        self.index = ArchetypeIndex(-self.index.0 - 1);
    }
    #[inline(always)]
    pub fn archetype_index(&self) -> ArchetypeIndex {
        if self.index.0 >= 0 || self.index.is_null() {
            self.index
        } else {
            ArchetypeIndex(-self.index.0 - 1)
        }
    }
}<|MERGE_RESOLUTION|>--- conflicted
+++ resolved
@@ -165,12 +165,6 @@
         #[cfg(debug_assertions)]
         match std::env::var("ECS_DEBUG") {
             Ok(r) => {
-<<<<<<< HEAD
-                let r = r
-                    .split(",")
-                    .map(|r| r.parse::<usize>().unwrap())
-                    .collect::<Vec<usize>>();
-=======
                 let r = r.split(",").map(|r| {
                     if r == "*" {
                         std::usize::MAX
@@ -179,12 +173,11 @@
                     }
 
                 }).collect::<Vec<usize>>();
->>>>>>> a467b058
                 if r.len() == 2 {
                     ARCHETYPE_INDEX.store(r[0], Ordering::Relaxed);
-                    COMPONENT_INDEX.store(r[1], Ordering::Relaxed);
+                    COMPONENT_INDEX.store(r[1], Ordering::Relaxed); 
                 }
-            }
+            },
             _ => (),
         };
 
@@ -247,10 +240,7 @@
         EntityEditor::new(self)
     }
     /// 获得实体的原型信息
-    pub fn get_entity_prototype(
-        &self,
-        entity: Entity,
-    ) -> Option<(&Cow<'static, str>, ArchetypeIndex)> {
+    pub fn get_entity_prototype(&self, entity: Entity) ->  Option<(&Cow<'static, str>, ArchetypeIndex)> {
         self.entities.get(entity).map(|e| {
             let ar_index = e.archetype_index();
             let ar = self.archetype_arr.get(ar_index.index()).unwrap();
@@ -307,7 +297,6 @@
                 return (index, c);
             }
         };
-        let c = unsafe { self.component_arr.get_unchecked(index.index()) };
         let column = unsafe { self.component_arr.get_unchecked_mut(index.index()) };
         let c = unsafe { Share::get_mut_unchecked(column) };
         let t = c.info.tick_info | tick_info;
@@ -381,7 +370,7 @@
             AlterState::make(self, A::components(Vec::new()), D::components(Vec::new()));
         query_state.align(self);
         // 将新多出来的原型，创建原型空映射
-        alter_state.align(self, &query_state.archetypes);
+        alter_state.align(self,  &query_state.archetypes);
         Alterer::new(self, query_state, alter_state)
     }
     pub fn unsafe_world<'a>(&self) -> ManuallyDrop<&'a mut World> {
@@ -675,7 +664,7 @@
                 let t = self.tick();
                 let value: Mut<T> = Mut::new(&ColumnTick::new(c, t, t), e, addr.row);
                 Ok(unsafe { transmute(value) })
-            }
+            },
             None => Err(QueryError::MissingComponent(index, addr.archetype_index())),
         }
     }
@@ -938,11 +927,11 @@
         // 整理原型数组
         self.archetype_arr.settle(0);
         let len = self.archetype_arr.len();
-        // 整理列数组
         if self.archetype_arr_len < len {
+            // 整理列数组
             for c in self.component_arr.iter_mut() {
                 let c = unsafe { Share::get_mut_unchecked(c) };
-                c.arr.settle(len, 0, 1);
+                c.settle();
             }
             self.archetype_arr_len = len;
         }
@@ -998,14 +987,14 @@
 unsafe impl Sync for SingleResource {}
 
 #[derive(Debug, Clone)]
-pub struct MultiResource {
+pub struct MultiResource{
     vec: Share<SyncUnsafeCell<Vec<SingleResource>>>,
     tick: Share<ShareUsize>,
     name: Cow<'static, str>,
 }
 impl MultiResource {
     fn new(name: Cow<'static, str>) -> Self {
-        Self {
+        Self{
             vec: Share::new(SyncUnsafeCell::new(Vec::new())),
             tick: Share::new(ShareUsize::new(0)),
             name,
@@ -1054,7 +1043,10 @@
 impl EntityAddr {
     #[inline(always)]
     pub(crate) fn new(index: ArchetypeIndex, row: Row) -> Self {
-        EntityAddr { index, row }
+        EntityAddr {
+            index,
+            row,
+        }
     }
     #[inline(always)]
     pub(crate) fn is_mark(&self) -> bool {
