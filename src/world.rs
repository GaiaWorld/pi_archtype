--- conflicted
+++ resolved
@@ -572,17 +572,12 @@
         todo!()
     }
     /// 销毁指定的实体
-<<<<<<< HEAD
     pub fn get_component_id<T: 'static>(&self) -> ComponentIndex {
-        self.get_component_index(&TypeId::of::<T>())
-=======
-    pub fn get_component_id<T: 'static>(&mut self) -> ComponentIndex {
         let mut index = self.get_component_index(&std::any::TypeId::of::<T>());
         if index.is_null() {
             index = self.add_component_info(ComponentInfo::of::<T>());
         }
         index
->>>>>>> 35098206
     }
     /// 替换Entity的原型及行
     #[inline(always)]
