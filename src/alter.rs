/// 组件变更，增加和移除组件，及销毁entity
/// 如果原型上没有要移除的组件，则自动忽略
/// 如果要增加的组件在源原型上存在，则直接替换
/// 和Query一样，可以get和iter，如果该原型可以查到，则会记录在本地源原型列表中
/// 要求entity的原型，必须在本地源原型列表中，这样保证有正确的写依赖
/// 根据变更时entity的原型，动态查找和创建移除后对应的原型
/// 变更组件会在world上EntityAddr进行标记，不在源原型上标记，这样system后续迭代和查找是可以找到并且操作。
/// 因为跟踪成本过高，不支持在system内多次变更。
/// 目标原型会立即添加新的条目，但该条目的entity是null，表示是看不到的。这时添加的组件，会立即写到目标原型对应的位置，等变更结束时，会将标记的entity，誊写到目标原型上，并修改entity。
/// 目标原型有可能和本system的原型重合，则立地修改。因为使用写引用，并且SystemParam之间有读写冲突检查，所以不会有引用被改写的问题。
///
/// 使用执行图来保证，alter不会操作到正在读写的原型。 这样就不用处理各种多线程数据不一致的情况， 比如 entity 读有值， 但组件没有读到正确数据。
/// 每个system的run会根据依赖是否全部写完毕才开始执行，对应的就是一个ShareU32的wait_count数字减到0。
/// 每个system有自身状态ShareU8的run_state，初值为wait。system的run会先执行before，before会先同步world上原型数组的长度，同步后，修改自身状态ShareU8为running，执行完毕后改为ok。
/// 执行图在执行中， 收到A某system产生的原型创建的事件，此时该原型还为放入world上原型数组， 用该原型去匹配所有的system，返回：无依赖、读、写、目标写原型（alter会根据源原型写到目标原型，该目标原型也需要纳入写）。
/// 如果有依赖，则立即将wait_count加1，如果原wait_count=0表示已经开始执行，那么循环等待该system的run_state为running或ok。 这样，对该system要么看到该原型，要么看不到。
///
use std::marker::PhantomData;
use std::mem::{transmute, MaybeUninit};
use std::ops::{Deref, DerefMut, Range};

use pi_null::Null;
use pi_share::Share;

use crate::archetype::*;
use crate::column::{BlobRef, Column};
use crate::fetch::FetchComponents;
use crate::filter::FilterComponents;
use crate::insert::Bundle;
use crate::query::{LocalIndex, Query, QueryError, QueryIter, QueryState};
use crate::system::SystemMeta;
use crate::system_params::SystemParam;
use crate::utils::VecExt;
use crate::world::*;

// // todo 移除
// pub struct Alterer<
//     'w,
//     Q: FetchComponents + 'static,
//     F: FilterComponents + 'static = (),
//     A: Bundle + 'static = (),
//     D: Bundle + 'static = (),
// > {
//     query: Queryer<'w, Q, F>,
//     state: AlterState<A>,
//     is_delay: bool,
//     _k: PhantomData<D>,
// }
// impl<'w, Q: FetchComponents + 'static, F: FilterComponents + 'static, A: Bundle, D: Bundle>
//     Alterer<'w, Q, F, A, D>
// {
//     pub(crate) fn new(
//         world: &'w World,
//         query_state: QueryState<Q, F>,
//         state: AlterState<A>,
//     ) -> Self {
//         Self {
//             query: Queryer::new(world, query_state),
//             state,
//             is_delay: false,
//             _k: PhantomData,
//         }
//     }

//     pub fn contains(&self, entity: Entity) -> bool {
//         self.query.contains(entity)
//     }

//     pub fn get(
//         &'w self,
//         e: Entity,
//     ) -> Result<<<Q as FetchComponents>::ReadOnly as FetchComponents>::Item<'w>, QueryError> {
//         self.query.get(e)
//     }

//     pub fn get_mut(&mut self, e: Entity) -> Result<<Q as FetchComponents>::Item<'_>, QueryError> {
//         self.query.get_mut(e)
//     }

//     pub fn is_empty(&self) -> bool {
//         self.query.is_empty()
//     }

//     pub fn len(&self) -> usize {
//         self.query.len()
//     }

//     pub fn iter(&self) -> QueryIter<'_, <Q as FetchComponents>::ReadOnly, F> {
//         self.query.iter()
//     }

//     pub fn iter_mut(&mut self) -> AlterIter<'_, Q, F, A> {
//         AlterIter {
//             it: self.query.iter_mut(),
//             state: &mut self.state,
//         }
//     }
//     /// 标记销毁实体

//     pub fn destroy(&mut self, e: Entity) -> Result<bool, QueryError> {
//         // self.state
//         self.state.destroy(&self.query.world, e)
//     }

//     pub fn alter(&mut self, e: Entity, components: A) -> Result<bool, QueryError> {
//         let (addr, local_index) = self.state.check_mark(&self.query.world, e)?;
//         self.state.alter(
//             &self.query.world,
//             local_index,
//             e,
//             addr.row,
//             components,
//             self.query.tick,
//         );
//         self.is_delay = false;
//         self.state.state.clear(
//             self.query.world,
//             &mut self.state.vec,
//             &mut self.state.mapping_dirtys,
//         );
//         Ok(true)
//     }

//     pub fn delay_alter(&mut self, e: Entity, components: A) -> Result<bool, QueryError> {
//         let (addr, local_index) = self.state.check_mark(&self.query.world, e)?;
//         self.state.alter(
//             &self.query.world,
//             local_index,
//             e,
//             addr.row,
//             components,
//             self.query.tick,
//         );
//         self.is_delay = true;
//         Ok(true)
//     }
// }

// impl<'w, Q: FetchComponents + 'static, F: FilterComponents + 'static, A: Bundle, D: Bundle> Drop
//     for Alterer<'w, Q, F, A, D>
// {
//     fn drop(&mut self) {
//         if self.is_delay {
//             self.state.state.clear(
//                 self.query.world,
//                 &mut self.state.vec,
//                 &mut self.state.mapping_dirtys,
//             );
//         }
//     }
// }

pub struct Alter<
    'w,
    Q: FetchComponents + 'static,
    F: FilterComponents + 'static = (),
    A: Bundle = (),
    D: Bundle = (),
> {
    query: Query<'w, Q, F>,
    state: &'w mut AlterState<A>,
    _k: PhantomData<D>,
}

unsafe impl<'w, Q: FetchComponents + 'static, F: FilterComponents + 'static, A: Bundle, D: Bundle>
    Send for Alter<'w, Q, F, A, D>
{
}
unsafe impl<'w, Q: FetchComponents + 'static, F: FilterComponents + 'static, A: Bundle, D: Bundle>
    Sync for Alter<'w, Q, F, A, D>
{
}

impl<'w, Q: FetchComponents + 'static, F: FilterComponents + 'static, A: Bundle, D: Bundle>
    Alter<'w, Q, F, A, D>
{
    pub(crate) fn new(query: Query<'w, Q, F>, state: &'w mut AlterState<A>) -> Self {
        Alter {
            query,
            state,
            _k: PhantomData,
        }
    }

    pub fn contains(&self, entity: Entity) -> bool {
        self.query.contains(entity)
    }

    pub fn get(
        &self,
        e: Entity,
    ) -> Result<<<Q as FetchComponents>::ReadOnly as FetchComponents>::Item<'_>, QueryError> {
        self.query.get(e)
    }

    pub fn get_mut(&mut self, e: Entity) -> Result<<Q as FetchComponents>::Item<'_>, QueryError> {
        self.query.get_mut(e)
    }

    pub fn is_empty(&self) -> bool {
        self.query.is_empty()
    }

    pub fn len(&self) -> usize {
        self.query.len()
    }

    pub fn iter(&self) -> QueryIter<'_, <Q as FetchComponents>::ReadOnly, F> {
        self.query.iter()
    }

    pub fn iter_mut(&mut self) -> AlterIter<'_, Q, F, A> {
        AlterIter {
            it: self.query.iter_mut(),
            state: &mut self.state,
        }
    }
    /// 标记销毁实体

    pub fn destroy(&mut self, e: Entity) -> Result<bool, QueryError> {
        // self.state
        self.state.destroy(&self.query.world, e)
    }

    pub fn alter(&mut self, e: Entity, components: A) -> Result<bool, QueryError> {
        let (addr, local_index) = self.state.check(&self.query.world, e)?;
        self.state.alter(
            &self.query.world,
            local_index,
            e,
            addr,
            components,
            self.query.tick,
        )
    }
}

impl<
        Q: FetchComponents + 'static,
        F: FilterComponents + Send + Sync + 'static,
        A: Bundle + 'static,
        D: Bundle + Send + 'static,
    > SystemParam for Alter<'_, Q, F, A, D>
{
    type State = QueryAlterState<Q, F, A, D>;
    type Item<'w> = Alter<'w, Q, F, A, D>;

    fn init_state(world: &mut World, system_meta: &mut SystemMeta) -> Self::State {
        let q = Query::init_state(world, system_meta);
        QueryAlterState(
            q,
            AlterState::make(world, A::components(Vec::new()), D::components(Vec::new())),
            PhantomData,
        )
    }
    fn align(world: &World, _system_meta: &SystemMeta, state: &mut Self::State) {
        state.0.align(world);
    }

    fn get_param<'w>(
        world: &'w World,
        _system_meta: &'w SystemMeta,
        state: &'w mut Self::State,
        tick: Tick,
    ) -> Self::Item<'w> {
        // 将新多出来的原型，创建原型空映射
        state.1.align(world, &state.0.archetypes);
        Alter::new(Query::new(world, &mut state.0, tick), &mut state.1)
    }

    fn get_self<'w>(
        world: &'w World,
        system_meta: &'w SystemMeta,
        state: &'w mut Self::State,
        tick: Tick,
    ) -> Self {
        unsafe { transmute(Self::get_param(world, system_meta, state, tick)) }
    }
}

impl<'w, Q: FetchComponents + 'static, F: FilterComponents + 'static, A: Bundle, D: Bundle> Drop
    for Alter<'w, Q, F, A, D>
{
    fn drop(&mut self) {
        self.state.state.clear(
            self.query.world,
            &mut self.state.vec,
            &mut self.state.mapping_dirtys,
        );
    }
}

pub struct QueryAlterState<
    Q: FetchComponents + 'static,
    F: FilterComponents + 'static,
    A: Bundle,
    D: Bundle,
>(
    pub(crate) QueryState<Q, F>,
    pub(crate) AlterState<A>,
    pub(crate) PhantomData<D>,
);
unsafe impl<Q: FetchComponents + 'static, F: FilterComponents + 'static, A: Bundle, D: Bundle> Send
    for QueryAlterState<Q, F, A, D>
{
}
unsafe impl<Q: FetchComponents + 'static, F: FilterComponents + 'static, A: Bundle, D: Bundle> Sync
    for QueryAlterState<Q, F, A, D>
{
}

impl<Q: FetchComponents + 'static, F: FilterComponents + 'static, A: Bundle, D: Bundle>
    QueryAlterState<Q, F, A, D>
{
    pub fn get_param<'w>(&'w mut self, world: &'w World) -> Alter<'_, Q, F, A, D> {
        Alter::new(Query::new(world, &mut self.0, world.tick()), &mut self.1)
    }
}

pub struct AlterState<A: Bundle> {
    bundle_vec: Vec<MaybeUninit<A::Item>>, // 记录所有的原型状态，本变更新增组件在目标原型的状态（新增组件的偏移）
    pub(crate) vec: Vec<ArchetypeMapping>, // 记录所有的原型映射
    mapping_dirtys: Vec<LocalIndex>,       // 本次变更的原型映射在vec上的索引
    state: AState,
}
impl<A: Bundle> Deref for AlterState<A> {
    type Target = AState;

    fn deref(&self) -> &Self::Target {
        &self.state
    }
}
impl<A: Bundle> DerefMut for AlterState<A> {
    fn deref_mut(&mut self) -> &mut Self::Target {
        &mut self.state
    }
}
impl<A: Bundle> AlterState<A> {
    pub(crate) fn make(
        world: &mut World,
        add: Vec<ComponentInfo>,
        remove: Vec<ComponentInfo>,
    ) -> Self {
        let state = AState::make(world, add, remove);
        Self {
            bundle_vec: Vec::new(),
            vec: Vec::new(),
            mapping_dirtys: Vec::new(),
            state,
        }
    }
    // 将新多出来的原型，创建原型空映射
    pub(crate) fn align(&mut self, world: &World, archetypes: &Vec<ShareArchetype>) {
        // 将新多出来的原型，创建原型空映射
        for i in self.vec.len()..archetypes.len() {
            let ar = unsafe { archetypes.get_unchecked(i).clone() };
            self.push_archetype(world, ar);
        }
    }

    pub(crate) fn push_archetype(&mut self, world: &World, ar: ShareArchetype) {
        self.state.push_map(ar.index(), self.vec.len());
        self.vec
            .push(ArchetypeMapping::new(ar, world.empty_archetype().clone()));
        self.bundle_vec.push(MaybeUninit::uninit());
    }

    pub(crate) fn alter<'w>(
        &mut self,
        world: &'w World,
        ar_index: LocalIndex,
        e: Entity,
        addr: &mut EntityAddr,
        components: A,
        tick: Tick,
    ) -> Result<bool, QueryError> {
        let mapping = unsafe { self.vec.get_unchecked_mut(ar_index.index()) };
        // println!("alter: {:?}", (e, src_row, ar_index));
        let (is_new, _new_ar) = self.state.find_mapping(world, mapping, false);
        if is_new {
            // 首次映射
            // 因为Bundle的state都是不需要释放的，所以mut替换时，是安全的
            let s = unsafe { self.bundle_vec.get_unchecked_mut(ar_index.index()) };
            *s = MaybeUninit::new(A::init_item(world, &mapping.dst));
        }
        if mapping.dst.id() == mapping.src.id() {
            let item = unsafe {
                self.bundle_vec
                    .get_unchecked(ar_index.index())
                    .assume_init_ref()
            };
            // 目标原型和源原型相同，直接写入
            A::insert(item, components, e, addr.row, tick);
            return Ok(false);
        }
        // 判断地址是否已经标记移动了，不允许一个system内修改一个entity原型2次
        // mark标记在Alter Drop时，被clear方法replace entity的地址时被清除
        if addr.is_mark() {
            return Err(QueryError::RepeatAlter);
        } else {
            addr.mark();
        }
        let (_, dst_row) = mapping.dst.alloc();
        // println!("alter: {:?}", (e, src_row, dst_row, &mapping.dst));
        let item = unsafe {
            self.bundle_vec
                .get_unchecked(ar_index.index())
                .assume_init_ref()
        };
        A::insert(item, components, e, dst_row.into(), tick);
        // 记录移除行
        mapping.push(
            addr.row,
            dst_row.into(),
            e,
            ar_index,
            &mut self.mapping_dirtys,
        );
        // if new_ar {
        //     Some((&mapping.dst, mapping.dst_index))
        // } else {
        //     None
        // }
        Ok(true)
    }
}

#[derive(Debug)]
pub struct AState {
    map: Vec<LocalIndex>, // 本地mapping映射的索引
    map_start: usize,
    sorted_add_removes: Vec<(ComponentIndex, bool)>,
    pub(crate) adding: Vec<Share<Column>>, // 所有映射添加的列
    moving: Vec<Share<Column>>,            // 所有映射移动的列
    removing: Vec<Share<Column>>,          // 所有映射移除的列
}
impl AState {
    pub(crate) fn make(
        world: &mut World,
        add: Vec<ComponentInfo>,
        remove: Vec<ComponentInfo>,
    ) -> Self {
        let mut sorted_add_removes = Vec::new();
        world.add_component_indexs(add, &mut sorted_add_removes, true);
        world.add_component_indexs(remove, &mut sorted_add_removes, false);
        sorted_add_removes.sort_unstable();
        Self::new(sorted_add_removes)
    }

    pub(crate) fn new(sorted_add_removes: Vec<(ComponentIndex, bool)>) -> Self {
        Self {
            map: Default::default(),
            map_start: 0,
            sorted_add_removes,
            adding: Default::default(),
            moving: Default::default(),
            removing: Default::default(),
            // removed_columns: Default::default(),
        }
    }
    // 放入本地映射
    pub(crate) fn push_map(&mut self, index: ArchetypeIndex, len: usize) {
        if len == 0 {
            self.map_start = index.index();
        }
        // println!("push_map: {:?}", (index, len, self.map_start));
        let index = index.index() - self.map_start;
        self.map.insert_value(index, len.into());
    }
    // 计算源和目标原型，哪些组件是一样，一样就需要获得列位置映射。哪些组件是新增或移除的
    pub(crate) fn clear<'a>(
        &self,
        world: &'a World,
        vec: &mut Vec<ArchetypeMapping>, // 记录所有的原型映射
        mapping_dirtys: &mut Vec<LocalIndex>,
    ) {
        // 处理标记移除的条目， 将要移除的组件释放，将相同的组件拷贝
        for ar_index in mapping_dirtys.drain(..) {
            let am = unsafe { vec.get_unchecked_mut(ar_index.index()) };
            // 检查是否有destroy
            for i in (0..am.moves.len()).rev() {
                let (src_row, dst_row, e) = unsafe { am.moves.get_unchecked(i) };
                if src_row.is_null() {
                    continue;
                }
                let old = am.src.mark_remove(*src_row);
                if old.is_null() {
                    // 已经被destroy
                    // 目标原型上移除该行
                    self.destroy_add_columns(am, *dst_row, *e);
                    // 删除move条目
                    am.moves.swap_remove(i);
                }
            }
            self.move_columns(am);
            self.remove_columns(am);
            // 设置目标原型的entity及entity上的EntityAddr
            for (_, dst_row, e) in am.moves.iter() {
                am.dst.set(*dst_row, *e);
                world.replace(*e, am.dst_index, *dst_row);
            }
            am.moves.clear();
        }
    }
    /// 目标原型上移除该行， 并且销毁add的列
    pub(crate) fn destroy_add_columns(&self, am: &ArchetypeMapping, dst_row: Row, e: Entity) {
        for index in am.add_indexs.clone() {
            let c = unsafe { self.adding.get_unchecked(index) };
            if c.info().drop_fn.is_some() {
                let column = c.blob_ref_unchecked(am.dst_index);
                column.drop_row_unchecked(dst_row, e);
            }
        }
        am.dst.removes.insert(dst_row);
    }

    // 将需要移动的全部源组件移动到新位置上
    pub(crate) fn move_columns(&self, am: &mut ArchetypeMapping) {
        for index in am.move_indexs.clone() {
            let c = unsafe { self.moving.get_unchecked(index) };
            let src_column = c.blob_ref_unchecked(am.src.index());
            let dst_column = c.blob_ref_unchecked(am.dst.index());
            Self::move_column(src_column, dst_column, &am.moves, c.info().is_tick());
        }
    }
    // 将源组件移动到新位置上
    pub(crate) fn move_column<'a>(
        src_column: BlobRef<'a>,
        dst_column: BlobRef<'a>,
        moves: &Vec<(Row, Row, Entity)>,
        is_tick: bool,
    ) {
        for (src_row, dst_row, e) in moves.iter() {
            let src_data: *mut u8 = src_column.get_row(*src_row, *e);
            dst_column.write_row(*dst_row, *e, src_data);
        }
        if is_tick {
            for (src_row, dst_row, _e) in moves.iter() {
                let tick = src_column.get_tick_unchecked(*src_row);
                dst_column.set_tick_unchecked(*dst_row, tick);
            }
        }
    }
    // 将需要移除的全部源组件移除，如果目标原型的移除列上有对应监听，则记录移除行
    pub(crate) fn remove_columns(&self, am: &mut ArchetypeMapping) {
        for i in am.removed_indexs.clone().into_iter() {
            let c = unsafe { self.removing.get_unchecked(i) };
            if c.info().drop_fn.is_some() {
                let column = c.blob_ref_unchecked(am.src.index());
                for (src_row, _dst_row, e) in am.moves.iter() {
                    // println!("drop_row_unchecked====={:?}", (c.info.type_name(), i, am.src.index(), _e,  src_row));
                    column.drop_row_unchecked(*src_row, *e)
                }
            }
            // 如果移除列上有对应监听，则记录移除行
            if let Some(record) = &c.info.removed {
                for (_src_row, _dst_row, e) in am.moves.iter() {
                    // 记录移除实体
                    record.record(*e);
                }
            }
        }
    }
    // 计算源和目标原型，哪些组件是一样，一样就需要获得列位置映射。哪些组件是新增或移除的
    pub(crate) fn find_mapping<'a>(
        &mut self,
        world: &'a World,
        mapping: &mut ArchetypeMapping,
        existed_adding_is_move: bool,
    ) -> (bool, bool) {
        // println!("find_mapping: {:?}", (ar_index, mapping.src.index(), mapping.dst.index(), mapping.dst_index));
        if !mapping.dst_index.is_null() {
            return (false, false);
        }
        let add_start: usize = self.adding.len();
        let move_start = self.moving.len();
        let removing_start = self.removing.len();
        // 如果本地没有找到，则创建components，去world上查找或创建
        let info = mapping.src.alter(
            world,
            &mut self.sorted_add_removes,
            &mut self.adding,
            &mut self.moving,
            &mut self.removing,
            existed_adding_is_move,
        );
        mapping.add_indexs = add_start..self.adding.len();
        mapping.move_indexs = move_start..self.moving.len();
        mapping.removed_indexs = removing_start..self.removing.len();
        // 有可能和本system的ar重合，转成立地修改，由于alter是有可写引用的，也不会有引用被改写的问题
        if info.id == mapping.src.id() {
            // 同原型内移动，由于bundle_vec的对应位置还未初始化，所以is_new应为true
            mapping.dst = mapping.src.clone();
            mapping.dst_index = mapping.src.index();
            return (true, false);
        }
        let dst = world.find_archtype(info);
        mapping.dst_index = dst.index();
        mapping.dst = dst;
        (true, true)
    }
    pub(crate) fn alter_row(
        &self,
        world: &World,
        mapping: &ArchetypeMapping, // 原型映射
        src_row: Row,
        dst_row: Row,
        e: Entity,
    ) {
        // println!("alter_row: {:?}", (&mapping.dst_index, mapping.src.index, src_row, dst_row, e));
        if !src_row.is_null() {
            mapping.src.mark_remove(src_row);
            mapping.move_columns(src_row, dst_row, e, &self.moving);
            mapping.remove_columns(src_row, e, &self.removing);
        }
        // 写目标行的Entity
        mapping.dst.set(dst_row, e);
        // 更改entity上存的EntityAddr
        world.replace(e, mapping.dst_index, dst_row);
    }
    /// 销毁实体
    fn destroy(&self, world: &World, e: Entity) -> Result<bool, QueryError> {
        let (addr, _local_index) = self.check(world, e)?;
        if addr.row.is_null() {
            world.entities.remove(e).unwrap();
            return Ok(true);
        }
        let ar = unsafe { world.get_archetype_unchecked(addr.archetype_index()) };
        Self::destroy_row(world, ar, addr.row)
    }
    /// 销毁
    pub(crate) fn destroy_row(world: &World, ar: &Archetype, row: Row) -> Result<bool, QueryError> {
        let e = ar.destroy(row);
        if e.is_null() {
            return Err(QueryError::NoSuchRow(row));
        }
        world.entities.remove(e).unwrap();
        Ok(true)
    }
<<<<<<< HEAD
    // 检查entity是否正确，包括对应的原型是否在本查询内，并将查询到的原型本地位置记到cache_mapping上
    pub(crate) fn check_mark<'w>(
        &self,
        world: &'w World,
        entity: Entity,
    ) -> Result<(&'w mut EntityAddr, LocalIndex), QueryError> {
        let (addr, local_index) = self.check(world, entity)?;
        // if addr.is_mark() {
        //     println!("addr===={:?}", entity);
        //     return Err(QueryError::RepeatAlter);
        // } else {
        //     addr.mark();
        // }
        Ok((addr, local_index))
    }
=======
    // // 检查entity是否正确，包括对应的原型是否在本查询内，并将查询到的原型本地位置记到cache_mapping上
    // pub(crate) fn check_mark<'w>(
    //     &self,
    //     world: &'w World,
    //     entity: Entity,
    // ) -> Result<(&'w mut EntityAddr, LocalIndex), QueryError> {
    //     let (addr, local_index) = self.check(world, entity)?;
    //     if addr.is_mark() {
    //         return Err(QueryError::RepeatAlter);
    //     } else {
    //         addr.mark();
    //     }
    //     Ok((addr, local_index))
    // }
>>>>>>> 1347e3a3
    // 检查entity是否正确，包括对应的原型是否在本查询内，并将查询到的原型本地位置记到cache_mapping上
    pub(crate) fn check<'w>(
        &self,
        world: &'w World,
        entity: Entity,
    ) -> Result<(&'w mut EntityAddr, LocalIndex), QueryError> {
        // assert!(!entity.is_null());
        let addr = match world.entities.load(entity) {
            Some(v) => v,
            None => return Err(QueryError::NoSuchEntity(entity)),
        };
        // println!("addr======{:?}", (entity, addr));
        let index = addr.archetype_index().index().wrapping_sub(self.map_start);
        match self.map.get(index) {
            Some(v) if !v.is_null() => Ok((addr, *v)),
            _ => Err(QueryError::NoMatchArchetype),
        }
    }
}

#[derive(Debug)]
pub struct ArchetypeMapping {
    pub(crate) src: ShareArchetype,            // 源原型
    pub(crate) dst: ShareArchetype,            // 映射到的目标原型
    pub(crate) dst_index: ArchetypeIndex,      // 目标原型在World原型数组中的位置
    pub(crate) add_indexs: Range<usize>,       // 目标原型上新增的组件的起始和结束位置
    pub(crate) move_indexs: Range<usize>,      // 源原型和目标原型的组件映射的起始和结束位置
    pub(crate) removed_indexs: Range<usize>,   // 源原型上被移除的组件的起始和结束位置
    pub(crate) moves: Vec<(Row, Row, Entity)>, // 本次标记移动的条目
}

impl ArchetypeMapping {
    pub fn new(src: ShareArchetype, dst: ShareArchetype) -> Self {
        ArchetypeMapping {
            src,
            dst,
            dst_index: ArchetypeIndex::null(),
            move_indexs: 0..0,
            add_indexs: 0..0,
            removed_indexs: 0..0,
            // move_removed_indexs: 0..0,
            moves: Default::default(),
        }
    }
    pub(crate) fn push(
        &mut self,
        src_row: Row,
        dst_row: Row,
        e: Entity,
        ar_index: LocalIndex,
        mapping_dirtys: &mut Vec<LocalIndex>,
    ) {
        self.moves.push((src_row, dst_row, e));
        // 目标原型和源原型不同，需要移动数据
        if self.moves.len() == 1 {
            // 如果该映射首次移动数据，则需要记录到映射脏上
            mapping_dirtys.push(ar_index);
        }
    }
    pub(crate) fn move_columns(
        &self,
        src_row: Row,
        dst_row: Row,
        e: Entity,
        moving: &Vec<Share<Column>>,
    ) {
        for index in self.move_indexs.clone() {
            let c = unsafe { moving.get_unchecked(index) };
            let src_column = c.blob_ref_unchecked(self.src.index());
            let dst_column = c.blob_ref_unchecked(self.dst.index());
            self.move_column(
                src_row,
                dst_row,
                e,
                src_column,
                dst_column,
                c.info().is_tick(),
            );
        }
    }
    // 将源组件移动到新位置上
    pub(crate) fn move_column<'a>(
        &self,
        src_row: Row,
        dst_row: Row,
        e: Entity,
        src_column: BlobRef<'a>,
        dst_column: BlobRef<'a>,
        is_tick: bool,
    ) {
        let src_data: *mut u8 = src_column.get_row(src_row, e);
        dst_column.write_row(dst_row, e, src_data);
        if is_tick {
            let tick = src_column.get_tick_unchecked(src_row);
            dst_column.set_tick_unchecked(dst_row, tick);
        }
    }
    pub(crate) fn remove_columns(&self, src_row: Row, e: Entity, removing: &Vec<Share<Column>>) {
        for i in self.removed_indexs.clone().into_iter() {
            let c = unsafe { removing.get_unchecked(i) };
            if c.info().drop_fn.is_some() {
                let src_column = c.blob_ref_unchecked(self.src.index());
                src_column.drop_row_unchecked(src_row, e);
            }
            // 如果移除列上有对应监听，则记录移除实体
            if let Some(record) = &c.info.removed {
                record.record(e);
            }
        }
    }
}

pub struct AlterIter<'w, Q: FetchComponents + 'static, F: FilterComponents + 'static, A: Bundle> {
    it: QueryIter<'w, Q, F>,
    state: &'w mut AlterState<A>,
}
impl<'w, Q: FetchComponents, F: FilterComponents, A: Bundle> AlterIter<'w, Q, F, A> {
    pub fn entity(&self) -> Entity {
        self.it.entity()
    }
    /// 标记销毁当前迭代的实体
    pub fn destroy(&mut self) -> Result<bool, QueryError> {
        AState::destroy_row(&self.it.world, &self.it.ar, self.it.row)
    }
    pub fn alter(&mut self, components: A) -> Result<bool, QueryError> {
        let addr = self.it.world.entities.load(self.it.e).unwrap();
        // let (addr, _) =self.state.check(&self.it.world, self.it.e)?;
        self.state.alter(
            &self.it.world,
            self.it.ar_index,
            self.it.e,
            addr,
            components,
            self.it.tick,
        )
    }
}
impl<'w, Q: FetchComponents, F: FilterComponents, A: Bundle> Iterator for AlterIter<'w, Q, F, A> {
    type Item = Q::Item<'w>;

    fn next(&mut self) -> Option<Self::Item> {
        self.it.next()
    }
    fn size_hint(&self) -> (usize, Option<usize>) {
        self.it.size_hint()
    }
}<|MERGE_RESOLUTION|>--- conflicted
+++ resolved
@@ -637,23 +637,6 @@
         world.entities.remove(e).unwrap();
         Ok(true)
     }
-<<<<<<< HEAD
-    // 检查entity是否正确，包括对应的原型是否在本查询内，并将查询到的原型本地位置记到cache_mapping上
-    pub(crate) fn check_mark<'w>(
-        &self,
-        world: &'w World,
-        entity: Entity,
-    ) -> Result<(&'w mut EntityAddr, LocalIndex), QueryError> {
-        let (addr, local_index) = self.check(world, entity)?;
-        // if addr.is_mark() {
-        //     println!("addr===={:?}", entity);
-        //     return Err(QueryError::RepeatAlter);
-        // } else {
-        //     addr.mark();
-        // }
-        Ok((addr, local_index))
-    }
-=======
     // // 检查entity是否正确，包括对应的原型是否在本查询内，并将查询到的原型本地位置记到cache_mapping上
     // pub(crate) fn check_mark<'w>(
     //     &self,
@@ -668,7 +651,6 @@
     //     }
     //     Ok((addr, local_index))
     // }
->>>>>>> 1347e3a3
     // 检查entity是否正确，包括对应的原型是否在本查询内，并将查询到的原型本地位置记到cache_mapping上
     pub(crate) fn check<'w>(
         &self,
