/// 组件变更，增加和移除组件，及销毁entity
/// 如果原型上没有要移除的组件，则自动忽略
/// 如果要增加的组件在源原型上存在，则直接替换
/// 和Query一样，可以get和iter，如果该原型可以查到，则会记录在本地源原型列表中
/// 要求entity的原型，必须在本地源原型列表中，这样保证有正确的写依赖
/// 根据移除时entity的原型，动态查找和创建移除后对应的原型
/// 移除组件会在源原型对entity进行标记移除，如果system后续迭代和查找是找不到的，但如果有引用，则引用还是可以继续读写。
/// 目标原型会立即添加新的条目，但该条目的entity是null，表示是看不到的。这时添加的组件，会立即写到目标原型对应的位置，等变更结束时，会将标记移除的entity，誊写到目标原型上，并修改entity。
/// 目标原型有可能和本system的原型重合，但由于alter是延迟的，也不会有引用被改写的问题
///
/// 最新： 计划使用执行图来保证，alter不会操作到正在读写的原型。 这样就不用处理各种多线程数据不一致的情况， 比如 entity 读有值， 但组件没有读到正确数据。
/// 每个system的run会根据依赖是否全部写完毕才开始执行，对应的就是一个ShareU32的wait_count数字减到0。
/// 每个system有自身状态ShareU8的run_state，初值为wait。system的run会先执行before，before会先同步world上原型数组的长度，同步后，修改自身状态ShareU8为running，执行完毕后改为ok。
/// 执行图在执行中， 收到A某system产生的原型创建的事件，此时该原型还为放入world上原型数组， 用该原型去匹配所有的system，返回：无依赖、读、写、目标写原型（alter会根据源原型写到目标原型，该目标原型也需要纳入写）。
/// 如果有依赖，则立即将wait_count加1，如果原wait_count=0表示已经开始执行，那么循环等待该system的run_state为running或ok。 这样，对该system要么看到该原型，要么看不到。
///
use std::any::TypeId;
use std::borrow::Cow;
use std::marker::PhantomData;
use std::mem::{transmute, MaybeUninit};
use std::ops::{Deref, DerefMut, Range};

use bevy_utils::HashMap;
use pi_null::Null;

use crate::archetype::*;
use crate::column::Column;
use crate::fetch::FetchComponents;
use crate::filter::FilterComponents;
use crate::insert::Bundle;
use crate::param_set::ParamSetElement;
use crate::query::{check, ArchetypeLocalIndex, Query, QueryError, QueryIter, QueryState, Queryer};
use crate::system::SystemMeta;
use crate::system_params::SystemParam;
use crate::world::*;

pub struct Alterer<
    'world,
    Q: FetchComponents + 'static,
    F: FilterComponents + 'static = (),
    A: Bundle + 'static = (),
    D: Bundle + 'static = (),
> {
    query: Queryer<'world, Q, F>,
    state: AlterState<A>,
    _k: PhantomData<D>,
}
impl<'world, Q: FetchComponents + 'static, F: FilterComponents + 'static, A: Bundle, D: Bundle>
    Alterer<'world, Q, F, A, D>
{
    // 将新多出来的原型，创建原型空映射
    pub(crate) fn state_align(
        world: &World,
        state: &mut AlterState<A>,
        query_state: &QueryState<Q, F>,
    ) {
        // 将新多出来的原型，创建原型空映射
        for i in state.vec.len()..query_state.vec.len() {
            let ar = unsafe { query_state.vec.get_unchecked(i).ar.clone() };
            state.push_archetype(ar, world);
        }
    }
    pub(crate) fn new(
        world: &'world World,
        query_state: QueryState<Q, F>,
        state: AlterState<A>,
    ) -> Self {
        Self {
            query: Queryer::new(world, query_state),
            state,
            _k: PhantomData,
        }
    }

    pub fn contains(&self, entity: Entity) -> bool {
        self.query.contains(entity)
    }

    pub fn get(
        &'world self,
        e: Entity,
    ) -> Result<<<Q as FetchComponents>::ReadOnly as FetchComponents>::Item<'world>, QueryError>
    {
        self.query.get(e)
    }

    pub fn get_mut(&mut self, e: Entity) -> Result<<Q as FetchComponents>::Item<'_>, QueryError> {
        self.query.get_mut(e)
    }

    pub fn is_empty(&self) -> bool {
        self.query.is_empty()
    }

    pub fn len(&self) -> usize {
        self.query.len()
    }

    pub fn iter(&self) -> QueryIter<'_, <Q as FetchComponents>::ReadOnly, F> {
        self.query.iter()
    }

    pub fn iter_mut(&mut self) -> AlterIter<'_, Q, F, A> {
        AlterIter {
            it: self.query.iter_mut(),
            state: &mut self.state,
        }
    }
    /// 标记销毁实体

    pub fn destroy(&mut self, e: Entity) -> Result<bool, QueryError> {
        self.state
<<<<<<< HEAD
            .destroy(&self.query.world, e, &self.query.state.map, self.query.tick)
=======
            .destroy(&self.query.world, &self.state.vec, e, &self.query.state.map)
>>>>>>> 1ccd2a68
    }

    pub fn alter(&mut self, e: Entity, components: A) -> Result<bool, QueryError> {
        let (addr, _world_index, local_index) = check(
            &self.query.world,
            e,
            // self.query.cache_mapping.get_mut(),
            &self.query.state.map,
        )?;
        if let Some(new_ar) = self.state.alter(
            &self.query.world,
            local_index,
            e,
            addr.row,
            components,
            self.query.tick,
        ) {
            // todo 将新多出来的原型，判断是否相关，如果相关则放入到query上，这样可以多次alter
            // self.query.state.map.insert(e, new_ar);
        };
        Ok(true)
    }
}
pub struct Alter<
    'world,
    Q: FetchComponents + 'static,
    F: FilterComponents + 'static = (),
    A: Bundle + 'static = (),
    D: Bundle + 'static = (),
> {
    query: Query<'world, Q, F>,
    state: &'world mut AlterState<A>,
    _k: PhantomData<D>,
}

unsafe impl<'world, Q: FetchComponents + 'static, F: FilterComponents + 'static, A: Bundle, D: Bundle>
    Send for Alter<'world, Q, F, A, D>
{
}
unsafe impl<'world, Q: FetchComponents + 'static, F: FilterComponents + 'static, A: Bundle, D: Bundle>
    Sync for Alter<'world, Q, F, A, D>
{
}

impl<'world, Q: FetchComponents + 'static, F: FilterComponents + 'static, A: Bundle, D: Bundle>
    Alter<'world, Q, F, A, D>
{
    pub(crate) fn new(query: Query<'world, Q, F>, state: &'world mut AlterState<A>) -> Self {
        Alter {
            query,
            state,
            _k: PhantomData,
        }
    }

    pub fn contains(&self, entity: Entity) -> bool {
        self.query.contains(entity)
    }

    pub fn get<'a>(
        &'a self,
        e: Entity,
    ) -> Result<<<Q as FetchComponents>::ReadOnly as FetchComponents>::Item<'a>, QueryError> {
        self.query.get(e)
    }

    pub fn get_mut<'a>(
        &'a mut self,
        e: Entity,
    ) -> Result<<Q as FetchComponents>::Item<'a>, QueryError> {
        self.query.get_mut(e)
    }

    pub fn is_empty(&self) -> bool {
        self.query.is_empty()
    }

    pub fn len(&self) -> usize {
        self.query.len()
    }

    pub fn iter(&self) -> QueryIter<'_, <Q as FetchComponents>::ReadOnly, F> {
        self.query.iter()
    }

    pub fn iter_mut(&mut self) -> AlterIter<'_, Q, F, A> {
        AlterIter {
            it: self.query.iter_mut(),
            state: &mut self.state,
        }
    }
    /// 标记销毁实体

    pub fn destroy(&mut self, e: Entity) -> Result<bool, QueryError> {
        self.state
<<<<<<< HEAD
            .destroy(&self.query.world, e, &self.query.state.map, self.query.tick)
=======
            .destroy(&self.query.world, &self.state.vec, e, &self.query.state.map)
>>>>>>> 1ccd2a68
    }

    pub fn alter(&mut self, e: Entity, components: A) -> Result<bool, QueryError> {
        let (addr, _world_index, local_index) = check(
            &self.query.world,
            e,
            // self.query.cache_mapping.get_mut(),
            &self.query.state.map,
        )?;
        self.state.alter(
            &self.query.world,
            local_index,
            e,
            addr.row,
            components,
            self.query.tick,
        );
        Ok(true)
    }
}

impl<
        Q: FetchComponents + 'static,
        F: FilterComponents + Send + Sync + 'static,
        A: Bundle + 'static,
        D: Bundle + Send + 'static,
    > SystemParam for Alter<'_, Q, F, A, D>
{
    type State = (QueryState<Q, F>, AlterState<A>);
    type Item<'w> = Alter<'w, Q, F, A, D>;

    fn init_state(world: &mut World, system_meta: &mut SystemMeta) -> Self::State {
        let q = Query::init_state(world, system_meta);
        (
            q,
            AlterState::make(world, A::components(Vec::new()), D::components(Vec::new())),
        )
    }
    fn archetype_depend(
        world: &World,
        _system_meta: &SystemMeta,
        state: &Self::State,
        archetype: &Archetype,
        result: &mut ArchetypeDependResult,
    ) {
        Q::archetype_depend(world, archetype, result);
        // 如果相关， 则添加移除类型，并返回Alter后的原型id
        if result.flag.bits() > 0 && !result.flag.contains(Flags::WITHOUT) {
            result.merge(ArchetypeDepend::Flag(Flags::WRITE));
            let info = archetype.alter1(
                world,
                &state.1.sorted_add_removes,
                &mut Vec::new(),
                &mut Vec::new(),
                &mut Vec::new(),
                false,
            );
            if archetype.id() != &info.id {
                result.merge(ArchetypeDepend::Alter((
                    info.id,
                    info.name(),
                    info.sorted_components,
                )));
            }
        }
    }
    fn res_depend(
        _world: &World,
        _system_meta: &SystemMeta,
        _state: &Self::State,
        res_tid: &TypeId,
        res_name: &Cow<'static, str>,
        single: bool,
        result: &mut Flags,
    ) {
        Q::res_depend(res_tid, res_name, single, result);
    }

    fn align(world: &World, _system_meta: &SystemMeta, state: &mut Self::State) {
        state.0.align(world);
    }

    fn get_param<'world>(
        world: &'world World,
        _system_meta: &'world SystemMeta,
        state: &'world mut Self::State,
        tick: Tick,
    ) -> Self::Item<'world> {
        // 将新多出来的原型，创建原型空映射
        Alterer::<Q, F, A, D>::state_align(world, &mut state.1, &state.0);
        Alter::new(Query::new(world, &mut state.0, tick), &mut state.1)
    }

    fn get_self<'world>(
        world: &'world World,
        system_meta: &'world SystemMeta,
        state: &'world mut Self::State,
        tick: Tick,
    ) -> Self {
        unsafe { transmute(Self::get_param(world, system_meta, state, tick)) }
    }
}
impl<
        Q: FetchComponents + 'static,
        F: FilterComponents + Send + Sync,
        A: Bundle + 'static,
        D: Bundle + Send + 'static,
    > ParamSetElement for Alter<'_, Q, F, A, D>
{
    fn init_set_state(world: &mut World, system_meta: &mut SystemMeta) -> Self::State {
        Q::init_read_write(world, system_meta);
        F::init_read_write(world, system_meta);
        system_meta.param_set_check();
        let q = QueryState::create(world, unsafe { transmute(system_meta.type_info.type_id) });
        (
            q,
            AlterState::make(world, A::components(Vec::new()), D::components(Vec::new())),
        )
    }
}

#[derive(Debug)]
pub(crate) struct ArchetypeMapping {
    pub(crate) src: ShareArchetype,               // 源原型
    pub(crate) dst: ShareArchetype,               // 映射到的目标原型
    pub(crate) dst_index: ArchetypeWorldIndex,    // 目标原型在World原型数组中的位置
    pub(crate) add_indexs: Range<usize>,          // 目标原型上新增的组件的起始和结束位置
    pub(crate) move_indexs: Range<usize>,         // 源原型和目标原型的组件映射的起始和结束位置
    pub(crate) removed_indexs: Range<usize>,      // 源原型上被移除的组件的起始和结束位置
    pub(crate) move_removed_indexs: Range<usize>, // 源原型上被移除的组件的起始和结束位置
    pub(crate) moves: Vec<(Row, Row, Entity)>,    // 本次标记移动的条目
}

impl ArchetypeMapping {
    pub fn new(src: ShareArchetype, dst: ShareArchetype) -> Self {
        ArchetypeMapping {
            src,
            dst,
            dst_index: ArchetypeWorldIndex::null(),
            move_indexs: 0..0,
            add_indexs: 0..0,
            removed_indexs: 0..0,
            move_removed_indexs: 0..0,
            moves: Default::default(),
        }
    }
    pub(crate) fn move_columns(
        &self,
        src_row: Row,
        dst_row: Row,
        e: Entity,
        moving: &Vec<(ComponentIndex, ColumnIndex, ColumnIndex)>,
    ) {
        for index in self.move_indexs.clone() {
            let (_, src_index, dst_index) = unsafe { moving.get_unchecked(index) };
            let src_column = self.src.get_column_unchecked(*src_index);
            let dst_column = self.dst.get_column_unchecked(*dst_index);
            self.move_column(src_row, dst_row, e, src_column, dst_column);
        }
    }
    // 将源组件移动到新位置上
    pub(crate) fn move_column(
        &self,
        src_row: Row,
        dst_row: Row,
        e: Entity,
        src_column: &Column,
        dst_column: &Column,
    ) {
        let src_data: *mut u8 = src_column.get_row(src_row);
        dst_column.write_row(dst_row, src_data);
        if src_column.info().tick_removed & COMPONENT_TICK != 0 {
            let tick = src_column.get_tick_unchecked(src_row);
            dst_column.add_record_unchecked(e, dst_row, tick);
        }
    }
    pub(crate) fn remove_columns(
        &self,
        src_row: Row,
        dst_row: Row,
        e: Entity,
        tick: Tick,
        removed_columns: &Vec<(ColumnIndex, ColumnIndex)>,
    ) {
        for i in self.removed_indexs.clone().into_iter() {
            let (src, dst) = unsafe { removed_columns.get_unchecked(i) };
            let column = self.src.get_column_unchecked(*src);
            if column.needs_drop() {
                column.drop_row_unchecked(src_row);
            }
            if !dst.is_null() {
                // 如果目标原型的移除列上有对应监听，则记录移除行的tick
                let d = self.dst.get_remove_column(*dst);
                *d.ticks.load_alloc(dst_row.index()) = tick;
                // 在脏列表上记录移除行
                d.dirty.record(e, dst_row, tick);
            }
        }
    }
    pub(crate) fn move_remove_columns(
        &self,
        src_row: Row,
        dst_row: Row,
        e: Entity,
        move_removed_columns: &Vec<(ColumnIndex, ColumnIndex)>,
    ) {
        for i in self.move_removed_indexs.clone().into_iter() {
            let column_index = unsafe { move_removed_columns.get_unchecked(i) };
            let column = self.src.get_remove_column(column_index.0);
            // 如果目标原型的移除列上有对应监听，则记录移除行
            let d = self.dst.get_remove_column(column_index.1);
            // 在脏列表上记录移除行
            let tick = column
                .ticks
                .get_i(src_row.index())
                .map_or(Tick::null(), |r| *r);
            *d.ticks.load_alloc(dst_row.index()) = tick;
            d.dirty.record(e, dst_row, tick);
        }
    }
}

pub struct State {
    sorted_add_removes: Vec<(ComponentIndex, bool)>,
    adding: Vec<(ComponentIndex, ColumnIndex)>, // ColumnIndex是组件在目标原型vec中的位置
    moving: Vec<(ComponentIndex, ColumnIndex, ColumnIndex)>, // 两个ColumnIndex分别是源原型vec中的位置及目标原型vec中的位置
    removing: Vec<(ComponentIndex, ColumnIndex)>,            // ColumnIndex是组件在源原型vec中的位置
    removed_columns: Vec<(ColumnIndex, ColumnIndex)>, // 源原型的被移除的组件列位置列表及对应目标原型的removed_columns列位置, 如果为Null表示没有Tick及对应的监听
    move_removed_columns: Vec<(ColumnIndex, ColumnIndex)>, // 源原型的removed_column的组件列位置列表及对应目标原型的removed_columns列位置, 如果为Null表示没有Tick及对应的监听
}
impl State {
    pub(crate) fn make(
        world: &mut World,
        add: Vec<ComponentInfo>,
        remove: Vec<ComponentInfo>,
    ) -> Self {
        let mut sorted_add_removes = Vec::new();
        world.add_component_indexs(add, &mut sorted_add_removes, true);
        world.add_component_indexs(remove, &mut sorted_add_removes, false);
        sorted_add_removes.sort_unstable();
        Self::new(sorted_add_removes)
    }

    pub(crate) fn new(sorted_add_removes: Vec<(ComponentIndex, bool)>) -> Self {
        Self {
            sorted_add_removes,
            adding: Default::default(),
            moving: Default::default(),
            removing: Default::default(),
            removed_columns: Default::default(),
            move_removed_columns: Default::default(),
        }
    }

    // 计算源和目标原型，哪些组件是一样，一样就需要获得列位置映射。哪些组件是新增或移除的
    pub(crate) fn find_mapping<'a>(
        &mut self,
        world: &'a World,
        mapping: &mut ArchetypeMapping,
        existed_adding_is_move: bool,
    ) -> (bool, Option<ShareArchetype>) {
        // let mapping = unsafe { self.vec.get_unchecked_mut(ar_index.index()) };
        // println!("find_mapping: {:?}", (ar_index, mapping.src.index(), mapping.dst.index(), mapping.dst_index));
        if !mapping.dst_index.is_null() {
            return (false, None);
        }
        let add_start: usize = self.adding.len();
        let move_start = self.moving.len();
        let removing_start = self.removing.len();
        // 如果本地没有找到，则创建components，去world上查找或创建
        let info = mapping.src.alter1(
            world,
            &mut self.sorted_add_removes,
            &mut self.adding,
            &mut self.moving,
            &mut self.removing,
            existed_adding_is_move,
        );
        mapping.add_indexs = add_start..self.adding.len();
        mapping.move_indexs = move_start..self.moving.len();
        mapping.removed_indexs = removing_start..self.removing.len();
        // 有可能和本system的ar重合，由于alter是延迟的，也不会有引用被改写的问题
        if &info.id == mapping.src.id() {
            // 同原型内移动，由于bundle_vec的对应位置还未初始化，所以is_new应为true
            mapping.dst = mapping.src.clone();
            mapping.dst_index = mapping.src.index();
            return (true, None);
        }
        let (dst_index, dst) = world.find_archtype(info);
        mapping.dst = dst;
        mapping.dst_index = dst_index;
        // 计算移除列在目标原型上RemovedColumns对应的位置
        for i in mapping.removed_indexs.clone() {
            let (component_index, column_index) = unsafe { self.removing.get_unchecked(i) };
            // 获取被移除的组件在目标原型的移除列的位置
            let remove_column_index = mapping.dst.add_remove_column_index(*component_index);
            self.removed_columns
                .push((*column_index, remove_column_index));
        }
        let move_removed_start = self.move_removed_columns.len();
        // 计算源原型的RemovedColumns，在目标原型上RemovedColumns对应的位置
        for (i, r) in mapping.src.get_remove_columns().iter().enumerate() {
            // 获取被移除的组件在目标原型的移除列的位置
            let remove_column_index = mapping.dst.add_remove_column_index(r.index);
            self.move_removed_columns
                .push((i.into(), remove_column_index));
        }
        mapping.move_removed_indexs = move_removed_start..self.move_removed_columns.len();
        (true, Some(mapping.dst.clone()))
    }
    pub(crate) fn alter_row(
        &self,
        world: &World,
        mapping: &ArchetypeMapping, // 原型映射
        src_row: Row,
        dst_row: Row,
        e: Entity,
        tick: Tick,
    ) {
        // println!("alter_row: {:?}", (&mapping.dst_index, ar_index, src_row, dst_row, e, tick));
        mapping.src.mark_remove(src_row);
        mapping.move_columns(src_row, dst_row, e, &self.moving);
        mapping.remove_columns(src_row, dst_row, e, tick, &self.removed_columns);
        // // 移动所有的RemoveColumn
        mapping.move_remove_columns(src_row, dst_row, e, &self.move_removed_columns);
        // 写目标行的Entity
        mapping.dst.set(dst_row, e);
        // 更改entity上存的EntityAddr
        world.replace(e, mapping.dst_index, dst_row);
    }

    /// 标记销毁实体
    fn destroy(
        &self,
        world: &World,
        vec: &Vec<ArchetypeMapping>, // 记录所有的原型映射
        entity: Entity,
        map: &Vec<ArchetypeLocalIndex>,
        tick: Tick,
    ) -> Result<bool, QueryError> {
        let (addr, _world_index, local_index) =
            check(world, entity, /* cache_mapping, */ map)?;
<<<<<<< HEAD
        let ar = unsafe { &self.vec.get_unchecked(local_index.index()).src };
        Self::destroy_row(world, ar, addr.row, tick)
=======
        let ar = unsafe { &vec.get_unchecked(local_index.index()).src };
        Self::destroy_row(world, ar, addr.row)
>>>>>>> 1ccd2a68
    }
    /// 标记销毁
    fn destroy_row(world: &World, ar: &Archetype, row: Row, tick: Tick) -> Result<bool, QueryError> {
        let e = ar.mark_destroy(row, tick);
        if e.is_null() {
            return Err(QueryError::NoSuchRow);
        }
        world.entities.remove(e).unwrap();
        Ok(true)
    }
}

pub struct AlterState<A: Bundle> {
    bundle_vec: Vec<MaybeUninit<A::Item>>, // 记录所有的原型状态，本变更新增组件在目标原型的状态（新增组件的偏移）
    pub(crate) vec: Vec<ArchetypeMapping>, // 记录所有的原型映射
    state: State,
}
impl<A: Bundle> Deref for AlterState<A> {
    type Target = State;

    fn deref(&self) -> &Self::Target {
        &self.state
    }
}
impl<A: Bundle> DerefMut for AlterState<A> {
    fn deref_mut(&mut self) -> &mut Self::Target {
        &mut self.state
    }
}
impl<A: Bundle> AlterState<A> {
    pub(crate) fn make(
        world: &mut World,
        add: Vec<ComponentInfo>,
        remove: Vec<ComponentInfo>,
    ) -> Self {
        let state = State::make(world, add, remove);
        Self {
            bundle_vec: Vec::new(),
            vec: Vec::new(),
            state,
        }
    }

    pub(crate) fn push_archetype(&mut self, ar: ShareArchetype, world: &World) {
        self.vec
            .push(ArchetypeMapping::new(ar, world.empty_archetype().clone()));
        self.bundle_vec.push(MaybeUninit::uninit());
    }

    pub(crate) fn alter<'w>(
        &mut self,
        world: &'w World,
        ar_index: ArchetypeLocalIndex,
        e: Entity,
        src_row: Row,
        components: A,
        tick: Tick,
    ) -> Option<ShareArchetype> {
        let mapping = unsafe { self.vec.get_unchecked_mut(ar_index.index()) };
        // println!("alter: {:?}", (e, src_row, ar_index));
        let (is_new, new_ar) = self.state.find_mapping(world, mapping, false);
        if is_new {
            // 首次映射
            // 因为Bundle的state都是不需要释放的，所以mut替换时，是安全的
            let s = unsafe { self.bundle_vec.get_unchecked_mut(ar_index.index()) };
            *s = MaybeUninit::new(A::init_item(world, &mapping.dst));
        }
        if mapping.dst.id() == mapping.src.id() {
            let item = unsafe {
                self.bundle_vec
                    .get_unchecked(ar_index.index())
                    .assume_init_ref()
            };
            // 目标原型和源原型相同，直接写入
            A::insert(item, components, e, src_row, tick);
            return None;
        }
        let dst_row = mapping.dst.alloc();
        let item = unsafe {
            self.bundle_vec
                .get_unchecked(ar_index.index())
                .assume_init_ref()
        };
        A::insert(item, components, e, dst_row, tick);
        self.state
            .alter_row(world, mapping, src_row, dst_row, e, tick);
        new_ar
    }
}

pub struct AlterIter<'w, Q: FetchComponents + 'static, F: FilterComponents + 'static, A: Bundle> {
    it: QueryIter<'w, Q, F>,
    state: &'w mut AlterState<A>,
}
impl<'w, Q: FetchComponents, F: FilterComponents, A: Bundle> AlterIter<'w, Q, F, A> {
    pub fn entity(&self) -> Entity {
        self.it.entity()
    }
    /// 标记销毁当前迭代的实体

    pub fn destroy(&mut self) -> Result<bool, QueryError> {
        State::destroy_row(&self.it.world, &self.it.ar, self.it.row, self.it.tick)
    }

    pub fn alter(&mut self, components: A) -> Result<bool, QueryError> {
        self.state.alter(
            &self.it.world,
            self.it.ar_index,
            self.it.e,
            self.it.row,
            components,
            self.it.tick,
        );
        Ok(true)
    }
}
impl<'w, Q: FetchComponents, F: FilterComponents, A: Bundle> Iterator for AlterIter<'w, Q, F, A> {
    type Item = Q::Item<'w>;

    fn next(&mut self) -> Option<Self::Item> {
        self.it.next()
    }
    fn size_hint(&self) -> (usize, Option<usize>) {
        self.it.size_hint()
    }
}


// 计算源和目标原型，哪些组件是一样，一样就需要获得列位置映射。哪些组件是新增或移除的
pub(crate) fn mapping_init<'a>(
    world: &'a World,
    mapping: &'a mut ArchetypeMapping,
    sorted_add_removes: &[(ComponentIndex, bool)], // 升序
    adding: &mut Vec<(ComponentIndex, ColumnIndex)>,
    moving: &mut Vec<(ComponentIndex, ColumnIndex, ColumnIndex)>,
    removing: &mut Vec<(ComponentIndex, ColumnIndex)>,
    removed_columns: &'a mut Vec<(ColumnIndex, ColumnIndex)>,
    move_removed_columns: &'a mut Vec<(ColumnIndex, ColumnIndex)>,
    existed_adding_is_move: bool,
) {
    let add_start = adding.len();
    let move_start = moving.len();
    let removing_start = removing.len();
    // 如果本地没有找到，则创建components，去world上查找或创建
    let info = mapping.src.alter1(
        world,
        sorted_add_removes,
        adding,
        moving,
        removing,
        existed_adding_is_move,
    );
    mapping.add_indexs = add_start..adding.len();
    mapping.move_indexs = move_start..moving.len();
    mapping.removed_indexs = removing_start..removing.len();
    // 有可能和本system的ar重合，由于alter是延迟的，也不会有引用被改写的问题
    if &info.id == mapping.src.id() {
        // 同原型内移动
        mapping.dst = mapping.src.clone();
        mapping.dst_index = mapping.src.index();
        return;
    }
    let (dst_index, dst) = world.find_archtype(info);
    mapping.dst = dst;
    mapping.dst_index = dst_index;
    // 计算移除列在目标原型上RemovedColumns对应的位置
    for i in mapping.removed_indexs.clone() {
        let (component_index, column_index) = unsafe { removing.get_unchecked(i) };
        // 获取被移除的组件在目标原型的移除列的位置
        let remove_column_index = mapping.dst.add_remove_column_index(*component_index);
        removed_columns.push((*column_index, remove_column_index));
    }
    let move_removed_start = move_removed_columns.len();
    // 计算源原型的RemovedColumns，在目标原型上RemovedColumns对应的位置
    for (i, r) in mapping.src.get_remove_columns().iter().enumerate() {
        // 获取被移除的组件在目标原型的移除列的位置
        let remove_column_index = mapping.dst.add_remove_column_index(r.index);
        move_removed_columns.push((i.into(), remove_column_index));
    }
    mapping.move_removed_indexs = move_removed_start..move_removed_columns.len();

    // println!("adding: {:?}", adding);
    // println!("moving: {:?}", moving);
}

pub(crate) fn alloc_row(mapping: &mut ArchetypeMapping, src_row: Row, e: Entity) -> Row {
    let dst_row = mapping.dst.alloc();
    // 记录移动条目的源位置和目标位置
    mapping.moves.push((src_row, dst_row, e));
    // println!("mapping.moves: {:?}, src: {:?}, dst: {:?}, {:?}", mapping.moves, mapping.src.index(), mapping.dst.index(), e.index());
    dst_row
}

// 将需要移动的全部源组件移动到新位置上
pub(crate) fn move_columns(
    am: &mut ArchetypeMapping,
    moving: &Vec<(ComponentIndex, ColumnIndex, ColumnIndex)>,
) {
    for index in am.move_indexs.clone() {
        let (_, src_index, dst_index) = unsafe { moving.get_unchecked(index) };
        let src_column = am.src.get_column_unchecked(*src_index);
        let dst_column = am.dst.get_column_unchecked(*dst_index);
        move_column(src_column, dst_column, &am.moves);
    }
}
// 将源组件移动到新位置上
pub(crate) fn move_column(
    src_column: &Column,
    dst_column: &Column,
    moves: &Vec<(Row, Row, Entity)>,
) {
    for (src_row, dst_row, _) in moves.iter() {
        let src_data: *mut u8 = src_column.get_row(*src_row);
        // println!("move_column dst_column: {:?}, src_column: {:?}, src_row: {:?}, dst_row: {:?}", (dst_column.info().world_index, &dst_column.info().type_name), (src_column.info().world_index, &src_column.info().type_name), src_row, dst_row);
        dst_column.write_row(*dst_row, src_data);
    }
    if src_column.info().tick_removed & COMPONENT_TICK != 0 {
        for (src_row, dst_row, e) in moves.iter() {
            let tick = src_column.get_tick_unchecked(*src_row);
            dst_column.add_record_unchecked(*e, *dst_row, tick);
        }
    }
}
// 将需要移除的全部源组件移除，如果目标原型的移除列上有对应监听，则记录移除行
pub(crate) fn remove_columns(
    am: &mut ArchetypeMapping,
    removed_columns: &Vec<(ColumnIndex, ColumnIndex)>,
    tick: Tick,
) {
    for i in am.removed_indexs.clone().into_iter() {
        let column_index = unsafe { removed_columns.get_unchecked(i) };
        let column = am.src.get_column_unchecked(column_index.0);
        if !column_index.1.is_null() {
            // 如果目标原型的移除列上有对应监听，则记录移除行
            let d = am.dst.get_remove_column(column_index.1);
            if column.needs_drop() {
                for (src_row, dst_row, e) in am.moves.iter() {
                    column.drop_row_unchecked(*src_row);
                    // 在脏列表上记录移除行
                    *d.ticks.load_alloc(dst_row.index()) = tick;
                    d.dirty.record_unchecked(*e, *dst_row);
                }
            } else {
                for (_src_row, dst_row, e) in am.moves.iter() {
                    // 在脏列表上记录移除行
                    *d.ticks.load_alloc(dst_row.index()) = tick;
                    d.dirty.record_unchecked(*e, *dst_row);
                }
            }
        } else if column.needs_drop() {
            for (src_row, _dst_row, _e) in am.moves.iter() {
                column.drop_row_unchecked(*src_row)
            }
        }
    }
}
// 移动移除组件的tick
pub(crate) fn move_remove_columns(
    am: &mut ArchetypeMapping,
    move_removed_columns: &Vec<(ColumnIndex, ColumnIndex)>,
) {
    for i in am.move_removed_indexs.clone().into_iter() {
        let column_index = unsafe { move_removed_columns.get_unchecked(i) };
        let column = am.src.get_remove_column(column_index.0);
        // 如果目标原型的移除列上有对应监听，则记录移除行
        let d = am.dst.get_remove_column(column_index.1);
        for (src_row, dst_row, e) in am.moves.iter() {
            // 在脏列表上记录移除行
            let tick = column
                .ticks
                .get_i(src_row.index())
                .map_or(Tick::null(), |r| *r);
            *d.ticks.load_alloc(dst_row.index()) = tick;
            d.dirty.record_unchecked(*e, *dst_row);
        }
    }
}

// 修改entity上的EntityAddr， table上的entitys也对应记录Entity
pub(crate) fn update_table_world(world: &World, am: &mut ArchetypeMapping) {
    for (_, dst_row, e) in am.moves.iter() {
        am.dst.set(*dst_row, *e);
        world.replace(*e, am.dst_index, *dst_row);
    }
}<|MERGE_RESOLUTION|>--- conflicted
+++ resolved
@@ -110,11 +110,7 @@
 
     pub fn destroy(&mut self, e: Entity) -> Result<bool, QueryError> {
         self.state
-<<<<<<< HEAD
-            .destroy(&self.query.world, e, &self.query.state.map, self.query.tick)
-=======
             .destroy(&self.query.world, &self.state.vec, e, &self.query.state.map)
->>>>>>> 1ccd2a68
     }
 
     pub fn alter(&mut self, e: Entity, components: A) -> Result<bool, QueryError> {
@@ -210,11 +206,7 @@
 
     pub fn destroy(&mut self, e: Entity) -> Result<bool, QueryError> {
         self.state
-<<<<<<< HEAD
-            .destroy(&self.query.world, e, &self.query.state.map, self.query.tick)
-=======
             .destroy(&self.query.world, &self.state.vec, e, &self.query.state.map)
->>>>>>> 1ccd2a68
     }
 
     pub fn alter(&mut self, e: Entity, components: A) -> Result<bool, QueryError> {
@@ -432,7 +424,7 @@
                 .get_i(src_row.index())
                 .map_or(Tick::null(), |r| *r);
             *d.ticks.load_alloc(dst_row.index()) = tick;
-            d.dirty.record(e, dst_row, tick);
+            d.dirty.record_unchecked(e, dst_row);
         }
     }
 }
@@ -553,21 +545,15 @@
         vec: &Vec<ArchetypeMapping>, // 记录所有的原型映射
         entity: Entity,
         map: &Vec<ArchetypeLocalIndex>,
-        tick: Tick,
     ) -> Result<bool, QueryError> {
         let (addr, _world_index, local_index) =
             check(world, entity, /* cache_mapping, */ map)?;
-<<<<<<< HEAD
-        let ar = unsafe { &self.vec.get_unchecked(local_index.index()).src };
-        Self::destroy_row(world, ar, addr.row, tick)
-=======
         let ar = unsafe { &vec.get_unchecked(local_index.index()).src };
         Self::destroy_row(world, ar, addr.row)
->>>>>>> 1ccd2a68
     }
     /// 标记销毁
-    fn destroy_row(world: &World, ar: &Archetype, row: Row, tick: Tick) -> Result<bool, QueryError> {
-        let e = ar.mark_destroy(row, tick);
+    fn destroy_row(world: &World, ar: &Archetype, row: Row) -> Result<bool, QueryError> {
+        let e = ar.mark_destroy(row);
         if e.is_null() {
             return Err(QueryError::NoSuchRow);
         }
@@ -665,7 +651,7 @@
     /// 标记销毁当前迭代的实体
 
     pub fn destroy(&mut self) -> Result<bool, QueryError> {
-        State::destroy_row(&self.it.world, &self.it.ar, self.it.row, self.it.tick)
+        State::destroy_row(&self.it.world, &self.it.ar, self.it.row)
     }
 
     pub fn alter(&mut self, components: A) -> Result<bool, QueryError> {
