--- conflicted
+++ resolved
@@ -206,18 +206,8 @@
     }
 
     pub fn alter(&mut self, e: Entity, components: A) -> Result<bool, QueryError> {
-<<<<<<< HEAD
-        let (addr, _world_index, local_index) = check(
-            &self.query.world,
-            e,
-            // self.query.cache_mapping.get_mut(),
-            &self.query.state.map,
-        )?;
+        let (addr, local_index) = check_mark(&self.query.world, e, &self.query.state.map)?;
         if let Some((new_ar, index)) = self.state.alter(
-=======
-        let (addr, local_index) = check_mark(&self.query.world, e, &self.query.state.map)?;
-        self.state.alter(
->>>>>>> 25d8af56
             &self.query.world,
             local_index,
             e,
