--- conflicted
+++ resolved
@@ -16,13 +16,10 @@
 ///
 use std::any::TypeId;
 use std::borrow::Cow;
-// use std::collections::HashMap;
 use std::marker::PhantomData;
 use std::mem::{transmute, MaybeUninit};
-use std::ops::Range;
-// use std::ops::Range;
-
-use pi_key_alloter::Key;
+use std::ops::{Deref, DerefMut, Range};
+
 use pi_null::Null;
 
 use crate::archetype::*;
@@ -135,29 +132,30 @@
             addr.row,
             components,
             self.query.tick,
-        )
-    }
-}
-impl<
-        'world,
-        Q: FetchComponents + 'static,
-        F: FilterComponents + 'static,
-        A: Bundle + 'static,
-        D: Bundle + 'static,
-    > Drop for Alterer<'world, Q, F, A, D>
-{
-    fn drop(&mut self) {
-        clear(
-            self.query.world,
-            &mut self.state.vec,
-            &mut self.state.mapping_dirtys,
-            &self.state.moving,
-            &self.state.removed_columns,
-            &self.state.move_removed_columns,
-            self.query.tick,
         );
-    }
-}
+        Ok(true)
+    }
+}
+// impl<
+//         'world,
+//         Q: FetchComponents + 'static,
+//         F: FilterComponents + 'static,
+//         A: Bundle + 'static,
+//         D: Bundle + 'static,
+//     > Drop for Alterer<'world, Q, F, A, D>
+// {
+//     fn drop(&mut self) {
+//         clear(
+//             self.query.world,
+//             &mut self.state.vec,
+//             &mut self.state.mapping_dirtys,
+//             &self.state.moving,
+//             &self.state.removed_columns,
+//             &self.state.move_removed_columns,
+//             self.query.tick,
+//         );
+//     }
+// }
 pub struct Alter<
     'world,
     Q: FetchComponents + 'static,
@@ -253,7 +251,8 @@
             addr.row,
             components,
             self.query.tick,
-        )
+        );
+        Ok(true)
     }
 }
 
@@ -356,26 +355,26 @@
         )
     }
 }
-impl<
-        'world,
-        Q: FetchComponents + 'static,
-        F: FilterComponents + 'static,
-        A: Bundle + 'static,
-        D: Bundle + 'static,
-    > Drop for Alter<'world, Q, F, A, D>
-{
-    fn drop(&mut self) {
-        clear(
-            self.query.world,
-            &mut self.state.vec,
-            &mut self.state.mapping_dirtys,
-            &self.state.moving,
-            &self.state.removed_columns,
-            &self.state.move_removed_columns,
-            self.query.tick,
-        );
-    }
-}
+// impl<
+//         'world,
+//         Q: FetchComponents + 'static,
+//         F: FilterComponents + 'static,
+//         A: Bundle + 'static,
+//         D: Bundle + 'static,
+//     > Drop for Alter<'world, Q, F, A, D>
+// {
+//     fn drop(&mut self) {
+//         clear(
+//             self.query.world,
+//             &mut self.state.vec,
+//             &mut self.state.mapping_dirtys,
+//             &self.state.moving,
+//             &self.state.removed_columns,
+//             &self.state.move_removed_columns,
+//             self.query.tick,
+//         );
+//     }
+// }
 #[derive(Debug)]
 pub(crate) struct ArchetypeMapping {
     pub(crate) src: ShareArchetype,               // 源原型
@@ -401,18 +400,207 @@
             moves: Default::default(),
         }
     }
-}
-pub struct AlterState<A: Bundle> {
+    pub(crate) fn move_columns(
+        &self,
+        src_row: Row,
+        dst_row: Row,
+        e: Entity,
+        moving: &Vec<(ComponentIndex, ColumnIndex, ColumnIndex)>,
+    ) {
+        for index in self.move_indexs.clone() {
+            let (_, src_index, dst_index) = unsafe { moving.get_unchecked(index) };
+            let src_column = self.src.get_column_unchecked(*src_index);
+            let dst_column = self.dst.get_column_unchecked(*dst_index);
+            self.move_column(src_row, dst_row, e, src_column, dst_column);
+        }
+    }
+    // 将源组件移动到新位置上
+    pub(crate) fn move_column(
+        &self,
+        src_row: Row,
+        dst_row: Row,
+        e: Entity,
+        src_column: &Column,
+        dst_column: &Column,
+    ) {
+        let src_data: *mut u8 = src_column.get_row(src_row);
+        dst_column.write_row(dst_row, src_data);
+        if src_column.info().tick_removed & COMPONENT_TICK != 0 {
+            let tick = src_column.get_tick_unchecked(src_row);
+            dst_column.add_record_unchecked(e, dst_row, tick);
+        }
+    }
+    pub(crate) fn remove_columns(
+        &self,
+        src_row: Row,
+        dst_row: Row,
+        e: Entity,
+        tick: Tick,
+        removed_columns: &Vec<(ColumnIndex, ColumnIndex)>,
+    ) {
+        for i in self.removed_indexs.clone().into_iter() {
+            let (src, dst) = unsafe { removed_columns.get_unchecked(i) };
+            let column = self.src.get_column_unchecked(*src);
+            if column.needs_drop() {
+                column.drop_row_unchecked(src_row);
+            }
+            if !dst.is_null() {
+                // 如果目标原型的移除列上有对应监听，则记录移除行的tick
+                let d = self.dst.get_remove_column(*dst);
+                *d.ticks.load_alloc(dst_row.index()) = tick;
+                // 在脏列表上记录移除行
+                d.dirty.record(e, dst_row);
+            }
+        }
+    }
+    pub(crate) fn move_remove_columns(
+        &self,
+        src_row: Row,
+        dst_row: Row,
+        e: Entity,
+        move_removed_columns: &Vec<(ColumnIndex, ColumnIndex)>,
+    ) {
+        for i in self.move_removed_indexs.clone().into_iter() {
+            let column_index = unsafe { move_removed_columns.get_unchecked(i) };
+            let column = self.src.get_remove_column(column_index.0);
+            // 如果目标原型的移除列上有对应监听，则记录移除行
+            let d = self.dst.get_remove_column(column_index.1);
+            // 在脏列表上记录移除行
+            let tick = column
+                .ticks
+                .get_i(src_row.index())
+                .map_or(Tick::null(), |r| *r);
+            *d.ticks.load_alloc(dst_row.index()) = tick;
+            d.dirty.record_unchecked(e, dst_row);
+        }
+    }
+    
+}
+
+pub struct State {
     sorted_add_removes: Vec<(ComponentIndex, bool)>,
     pub(crate) vec: Vec<ArchetypeMapping>, // 记录所有的原型映射
-    state_vec: Vec<MaybeUninit<A::Item>>, // 记录所有的原型状态，本变更新增组件在目标原型的状态（新增组件的偏移）
     adding: Vec<(ComponentIndex, ColumnIndex)>, // ColumnIndex是组件在目标原型vec中的位置
     moving: Vec<(ComponentIndex, ColumnIndex, ColumnIndex)>, // 两个ColumnIndex分别是源原型vec中的位置及目标原型vec中的位置
     removing: Vec<(ComponentIndex, ColumnIndex)>,            // ColumnIndex是组件在源原型vec中的位置
     removed_columns: Vec<(ColumnIndex, ColumnIndex)>, // 源原型的被移除的组件列位置列表及对应目标原型的removed_columns列位置, 如果为Null表示没有Tick及对应的监听
     move_removed_columns: Vec<(ColumnIndex, ColumnIndex)>, // 源原型的removed_column的组件列位置列表及对应目标原型的removed_columns列位置, 如果为Null表示没有Tick及对应的监听
-
-    mapping_dirtys: Vec<ArchetypeLocalIndex>, // 本次变更的原型映射在vec上的索引
+}
+impl State {
+    pub(crate) fn make(
+        world: &mut World,
+        add: Vec<ComponentInfo>,
+        remove: Vec<ComponentInfo>,
+    ) -> Self {
+        let mut sorted_add_removes = Vec::new();
+        world.add_component_indexs(add, &mut sorted_add_removes, true);
+        world.add_component_indexs(remove, &mut sorted_add_removes, false);
+        sorted_add_removes.sort_unstable();
+        Self {
+            sorted_add_removes,
+            vec: Default::default(),
+            adding: Default::default(),
+            moving: Default::default(),
+            removing: Default::default(),
+            removed_columns: Default::default(),
+            move_removed_columns: Default::default(),
+        }
+    }
+
+    // 计算源和目标原型，哪些组件是一样，一样就需要获得列位置映射。哪些组件是新增或移除的
+    pub(crate) fn find_mapping<'a>(
+        &mut self,
+        world: &'a World,
+        ar_index: ArchetypeLocalIndex,
+        existed_adding_is_move: bool,
+    ) -> (&ArchetypeMapping, bool) {
+        let mapping = unsafe { self.vec.get_unchecked_mut(ar_index.index()) };
+        // println!("find_mapping: {:?}", (ar_index, mapping.src.index(), mapping.dst.index(), mapping.dst_index));
+        if !mapping.dst_index.is_null() {
+            return (mapping, false);
+        }
+        let add_start: usize = self.adding.len();
+        let move_start = self.moving.len();
+        let removing_start = self.removing.len();
+        // 如果本地没有找到，则创建components，去world上查找或创建
+        let info = mapping.src.alter1(
+            world,
+            &mut self.sorted_add_removes,
+            &mut self.adding,
+            &mut self.moving,
+            &mut self.removing,
+            existed_adding_is_move,
+        );
+        mapping.add_indexs = add_start..self.adding.len();
+        mapping.move_indexs = move_start..self.moving.len();
+        mapping.removed_indexs = removing_start..self.removing.len();
+        // 有可能和本system的ar重合，由于alter是延迟的，也不会有引用被改写的问题
+        if &info.id == mapping.src.id() {
+            // 同原型内移动，由于bundle_vec的对应位置还未初始化，所以is_new应为true
+            mapping.dst = mapping.src.clone();
+            mapping.dst_index = mapping.src.index();
+            return (mapping, true);
+        }
+        let (dst_index, dst) = world.find_archtype(info);
+        mapping.dst = dst;
+        mapping.dst_index = dst_index;
+        // 计算移除列在目标原型上RemovedColumns对应的位置
+        for i in mapping.removed_indexs.clone() {
+            let (component_index, column_index) = unsafe { self.removing.get_unchecked(i) };
+            // 获取被移除的组件在目标原型的移除列的位置
+            let remove_column_index = mapping.dst.add_remove_column_index(*component_index);
+            self.removed_columns
+                .push((*column_index, remove_column_index));
+        }
+        let move_removed_start = self.move_removed_columns.len();
+        // 计算源原型的RemovedColumns，在目标原型上RemovedColumns对应的位置
+        for (i, r) in mapping.src.get_remove_columns().iter().enumerate() {
+            // 获取被移除的组件在目标原型的移除列的位置
+            let remove_column_index = mapping.dst.add_remove_column_index(r.index);
+            self.move_removed_columns
+                .push((i.into(), remove_column_index));
+        }
+        mapping.move_removed_indexs = move_removed_start..self.move_removed_columns.len();
+        (mapping, true)
+    }
+    pub(crate) fn alter_row(
+        &self,
+        world: &World,
+        ar_index: ArchetypeLocalIndex,
+        src_row: Row,
+        dst_row: Row,
+        e: Entity,
+        tick: Tick,
+    ) {
+        let mapping = unsafe { self.vec.get_unchecked(ar_index.index()) };
+        // println!("alter_row: {:?}", (&mapping.dst_index, ar_index, src_row, dst_row, e, tick));
+        mapping.src.mark_remove(src_row);
+        mapping.move_columns(src_row, dst_row, e, &self.moving);
+        mapping.remove_columns(src_row, dst_row, e, tick, &self.removed_columns);
+        // // 移动所有的RemoveColumn
+        mapping.move_remove_columns(src_row, dst_row, e, &self.move_removed_columns);
+        // 写目标行的Entity
+        mapping.dst.set(dst_row, e);
+        // 更改entity上存的EntityAddr
+        world.replace(e, mapping.dst_index, dst_row);
+    }
+}
+
+pub struct AlterState<A: Bundle> {
+    bundle_vec: Vec<MaybeUninit<A::Item>>, // 记录所有的原型状态，本变更新增组件在目标原型的状态（新增组件的偏移）
+    state: State,
+}
+impl<A: Bundle> Deref for AlterState<A> {
+    type Target = State;
+
+    fn deref(&self) -> &Self::Target {
+        &self.state
+    }
+}
+impl<A: Bundle> DerefMut for AlterState<A> {
+    fn deref_mut(&mut self) -> &mut Self::Target {
+        &mut self.state
+    }
 }
 impl<A: Bundle> AlterState<A> {
     pub(crate) fn make(
@@ -420,31 +608,17 @@
         add: Vec<ComponentInfo>,
         remove: Vec<ComponentInfo>,
     ) -> Self {
-        let mut result = Vec::new();
-        world.add_component_indexs(add, &mut result, true);
-        world.add_component_indexs(remove, &mut result, false);
-        result.sort_unstable();
-        AlterState::new(result)
-    }
-
-    pub(crate) fn new(sorted_add_removes: Vec<(ComponentIndex, bool)>) -> Self {
+        let state = State::make(world, add, remove);
         Self {
-            sorted_add_removes,
-            vec: Default::default(),
-            state_vec: Vec::new(),
-            adding: Default::default(),
-            moving: Default::default(),
-            removing: Default::default(),
-            removed_columns: Default::default(),
-            move_removed_columns: Default::default(),
-            mapping_dirtys: Vec::new(),
+            bundle_vec: Vec::new(),
+            state,
         }
     }
 
     pub(crate) fn push_archetype(&mut self, ar: ShareArchetype, world: &World) {
         self.vec
             .push(ArchetypeMapping::new(ar, world.empty_archetype().clone()));
-        self.state_vec.push(MaybeUninit::uninit());
+        self.bundle_vec.push(MaybeUninit::uninit());
     }
 
     pub(crate) fn alter<'w>(
@@ -452,47 +626,50 @@
         world: &'w World,
         ar_index: ArchetypeLocalIndex,
         e: Entity,
-        row: Row,
+        src_row: Row,
         components: A,
         tick: Tick,
-    ) -> Result<bool, QueryError> {
-        let mut mapping = unsafe { self.vec.get_unchecked_mut(ar_index.index()) };
-        if mapping.dst_index.is_null() {
-            // 如果还未映射，则创建components，去world上查找或创建
-            mapping_init(
-                world,
-                &mut mapping,
-                &self.sorted_add_removes,
-                &mut self.adding,
-                &mut self.moving,
-                &mut self.removing,
-                &mut self.removed_columns,
-                &mut self.move_removed_columns,
-<<<<<<< HEAD
-=======
-                &mut self.writing_archetype,
-                false,
->>>>>>> 01bb76a0
-            );
-
+    ) {
+        // println!("alter: {:?}", (e, src_row, ar_index));
+        let (mapping, is_new) = self.state.find_mapping(world, ar_index, false);
+        if is_new {
+            // 首次映射
             // 因为Bundle的state都是不需要释放的，所以mut替换时，是安全的
-            let s = unsafe { self.state_vec.get_unchecked_mut(ar_index.index()) };
+            let s = unsafe { self.bundle_vec.get_unchecked_mut(ar_index.index()) };
             *s = MaybeUninit::new(A::init_item(world, &mapping.dst));
         }
-        let dst_row = alter_row(&mut self.mapping_dirtys, &mut mapping, ar_index, row, e)?;
-        A::insert(
-            unsafe {
-                &self
-                    .state_vec
+        if mapping.dst.id() == mapping.src.id() {
+            let item = unsafe {
+                self
+                    .bundle_vec
                     .get_unchecked(ar_index.index())
                     .assume_init_ref()
-            },
+            };
+            // 目标原型和源原型相同，直接写入
+            A::insert(
+                item,
+                components,
+                e,
+                src_row,
+                tick,
+            );
+            return;
+        }
+        let dst_row = mapping.dst.alloc();
+        let item = unsafe {
+            self
+                .bundle_vec
+                .get_unchecked(ar_index.index())
+                .assume_init_ref()
+        };
+        A::insert(
+            item,
             components,
             e,
             dst_row,
             tick,
         );
-        Ok(true)
+        self.state.alter_row(world, ar_index, src_row, dst_row, e, tick);
     }
 }
 
@@ -524,7 +701,8 @@
             self.it.row,
             components,
             self.it.tick,
-        )
+        );
+        Ok(true)
     }
 }
 impl<'w, Q: FetchComponents, F: FilterComponents, A: Bundle> Iterator for AlterIter<'w, Q, F, A> {
@@ -577,19 +755,20 @@
     removing: &mut Vec<(ComponentIndex, ColumnIndex)>,
     removed_columns: &'a mut Vec<(ColumnIndex, ColumnIndex)>,
     move_removed_columns: &'a mut Vec<(ColumnIndex, ColumnIndex)>,
-<<<<<<< HEAD
-=======
-    writing_archetype: &mut u128,
     existed_adding_is_move: bool,
->>>>>>> 01bb76a0
 ) {
     let add_start = adding.len();
     let move_start = moving.len();
     let removing_start = removing.len();
     // 如果本地没有找到，则创建components，去world上查找或创建
-    let info = mapping
-        .src
-        .alter1(world, sorted_add_removes, adding, moving, removing, existed_adding_is_move);
+    let info = mapping.src.alter1(
+        world,
+        sorted_add_removes,
+        adding,
+        moving,
+        removing,
+        existed_adding_is_move,
+    );
     mapping.add_indexs = add_start..adding.len();
     mapping.move_indexs = move_start..moving.len();
     mapping.removed_indexs = removing_start..removing.len();
@@ -618,7 +797,6 @@
         move_removed_columns.push((i.into(), remove_column_index));
     }
     mapping.move_removed_indexs = move_removed_start..move_removed_columns.len();
-
 
     // println!("adding: {:?}", adding);
     // println!("moving: {:?}", moving);
