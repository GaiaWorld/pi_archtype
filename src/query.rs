--- conflicted
+++ resolved
@@ -20,15 +20,9 @@
     MissingComponent(ComponentIndex, ArchetypeWorldIndex),
     NoMatchArchetype,
     NoMatchEntity(Entity),
-<<<<<<< HEAD
     NoSuchComponent(ComponentIndex),
     NoSuchEntity(Entity),
     NoSuchRow(Row),
-=======
-    NoSuchEntity,
-    NullEntity,
-    NoSuchRow,
->>>>>>> 7490c58b
     NoSuchRes,
     RepeatAlter,
 }
@@ -129,44 +123,25 @@
     }
 
     pub fn contains(&self, entity: Entity) -> bool {
-        (!entity.is_null()) && check(self.world, entity, &self.state.map).is_ok()
+        check(self.world, entity, &self.state.map).is_ok()
     }
 
     pub fn get(
         &self,
         e: Entity,
     ) -> Result<<<Q as FetchComponents>::ReadOnly as FetchComponents>::Item<'_>, QueryError> {
-<<<<<<< HEAD
         self.state.as_readonly().get(
             self.world, self.tick,
             e, /* unsafe {
                   &mut *self.cache_mapping.get()
               } */
         )
-=======
-        if e.is_null() {
-            return Err(QueryError::NullEntity);
-        }
-        self.state
-            .as_readonly()
-            .get(self.world, self.tick, e, /* unsafe {
-                &mut *self.cache_mapping.get()
-            } */)
->>>>>>> 7490c58b
     }
 
     pub fn get_mut(&mut self, e: Entity) -> Result<<Q as FetchComponents>::Item<'_>, QueryError> {
-<<<<<<< HEAD
         self.state.get(
             self.world, self.tick, e, /* self.cache_mapping.get_mut() */
         )
-=======
-        if e.is_null() {
-            return Err(QueryError::NullEntity);
-        }
-        self.state
-            .get(self.world, self.tick, e, /* self.cache_mapping.get_mut() */)
->>>>>>> 7490c58b
     }
 
     pub fn is_empty(&self) -> bool {
@@ -198,30 +173,6 @@
     fn init_state(world: &mut World, system_meta: &mut SystemMeta) -> Self::State {
         Self::State::create(world, system_meta)
     }
-    // fn archetype_depend(
-    //     world: &World,
-    //     _system_meta: &SystemMeta,
-    //     _state: &Self::State,
-    //     archetype: &Archetype,
-    //     result: &mut ArchetypeDependResult,
-    // ) {
-    //     // Q::archetype_depend(world, archetype, result);
-    //     // if F::archetype_filter(world, archetype) {
-    //     //     result.merge(ArchetypeDepend::Flag(Flags::WITHOUT));
-    //     // }
-    // }
-    // fn res_depend(
-    //     _world: &World,
-    //     _system_meta: &SystemMeta,
-    //     _state: &Self::State,
-    //     res_tid: &TypeId,
-    //     res_name: &Cow<'static, str>,
-    //     single: bool,
-    //     result: &mut Flags,
-    // ) {
-    //     // Q::res_depend(res_tid, res_name, single, result);
-    // }
-
     fn align(world: &World, _system_meta: &SystemMeta, state: &mut Self::State) {
         state.align(world);
     }
@@ -244,63 +195,13 @@
         unsafe { transmute(Self::get_param(world, system_meta, state, tick)) }
     }
 }
-// impl<Q: FetchComponents + 'static, F: FilterComponents + Send + Sync> ParamSetElement
-//     for Query<'_, Q, F>
-// {
-//     fn init_set_state(world: &mut World, system_meta: &mut SystemMeta) -> Self::State {
-//         Self::State::create(world, system_meta)
-//     }
-// }
+
 impl<'world, Q: FetchComponents, F: FilterComponents> Drop for Query<'world, Q, F> {
     fn drop(&mut self) {
         self.state.last_run = self.tick;
     }
 }
-// /// 监听原型创建， 添加record
-// pub struct Notify<'a, Q: FetchComponents + 'static, F: FilterComponents + 'static> {
-//     id: Tick,
-//     listeners: Vec<ComponentIndex>,
-//     tick: Share<ShareUsize>,
-//     _a: (PhantomData<&'a ()>,PhantomData<Q>,PhantomData<F>),
-// }
-
-// impl<'a, Q: FetchComponents + 'static, F: FilterComponents + 'static> Listener
-//     for Notify<'a, Q, F>
-// {
-//     type Event = ArchetypeInit<'a>;
-//     fn listen(&self, e: Self::Event) {
-//         if !QueryState::<Q, F>::relate(e.1, e.0) {
-//             return;
-//         }
-//         unsafe {
-//             add_dirty_listeners(&e.0, self.id, &self.listeners, &self.tick)
-//         };
-//     }
-// }
-
-// 根据脏监听列表，添加监听，该方法要么在初始化时调用，要么就是在原型刚创建时调用
-// unsafe fn add_dirty_listeners(
-//     ar: &Archetype,
-//     owner: Tick,
-//     changed_listeners: &Vec<ComponentIndex>,
-//     tick: &Share<ShareUsize>,
-// ) {
-//     for index in changed_listeners.iter() {
-//         ar.add_listener(*index, owner, tick.clone());
-//     }
-// }
-
-// // 根据监听列表，重新找到add_dirty_listeners前面放置脏监听列表的位置
-// fn find_dirty_listeners(
-//     ar: &Archetype,
-//     owner: Tick,
-//     changed_listeners: &Vec<ComponentIndex>,
-//     vec: &mut Vec<(ColumnIndex, Share<ShareUsize>, Share<AppendVec<EntityRow>>)>,
-// ) {
-//     for index in changed_listeners.iter() {
-//         ar.find_listener(*index, owner, vec);
-//     }
-// }
+
 #[derive(Debug, Clone, Copy, Default)]
 pub struct ArchetypeLocalIndex(u16);
 impl ArchetypeLocalIndex {
@@ -370,43 +271,7 @@
             fetch_state,
             filter_state,
         }
-        // let mut listeners = Default::default();
-        // if F::LISTENER_COUNT > 0 {
-        //     F::init_listeners(world, &mut listeners);
-        // }
-        // let mut share_last_run = None;
-        // if F::LISTENER_COUNT > 0 {
-        //     share_last_run = Some(Share::new(ShareUsize::new(0)));
-        //     // 遍历已有的原型， 添加record
-        //     let notify = Notify{
-        //         id,
-        //         listeners: listeners.clone(),
-        //         tick: share_last_run.clone().unwrap(),
-        //         _a: (PhantomData,
-        //         PhantomData::<Q>,
-        //         PhantomData::<F>),
-        //     };
-        //     for r in world.archetype_arr.iter() {
-        //         notify.listen(ArchetypeInit(r, world))
-        //     }
-        //     // 监听原型创建， 添加dirty
-        //     world.listener_mgr.register_event(Share::new(notify));
-        // }
-        // QueryState::new(id)
-    }
-    // // 判断该原型是否和本查询相关
-    // fn relate(world: &World, archetype: &Archetype) -> bool {
-    //     // if archetype.index().is_null() {
-    //     //     println!("QueryState::relate====={:?}", (archetype.index(), std::any::type_name::<Self>(), F::archetype_filter(world, archetype),  &archetype.name(),));
-    //     // }
-    //     // if F::archetype_filter(world, archetype) {
-    //     //     return false;
-    //     // }
-    //     // let mut result = ArchetypeDependResult::new();
-    //     // Q::archetype_depend(world, archetype, &mut result);
-    //     // !result.flag.contains(Flags::WITHOUT)
-    //     true
-    // }
+    }
     // 对齐world上新增的原型
     pub fn align(&mut self, world: &World) {
         let len = world.archetype_arr.len();
