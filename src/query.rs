//! 查询，支持子查询

use core::fmt::*;
use core::result::Result;
use std::any::TypeId;
use std::borrow::Cow;
use std::cell::UnsafeCell;
// use std::collections::HashMap;
use std::marker::PhantomData;
use std::mem::{transmute, MaybeUninit};

use crate::archetype::{
    Archetype, ArchetypeDepend, ArchetypeDependResult, ArchetypeWorldIndex, Flags, Row,
    ShareArchetype,
};
use crate::dirty::{DirtyIndex, DirtyIter};
use crate::fetch::FetchComponents;
use crate::filter::{FilterComponents, ListenType};
use crate::listener::Listener;
use crate::param_set::ParamSetElement;
use crate::system::SystemMeta;
use crate::system_params::SystemParam;
use crate::utils::VecExt;
use crate::world::*;
use fixedbitset::FixedBitSet;
use pi_null::*;
use pi_share::Share;
use smallvec::SmallVec;

#[derive(Debug, PartialEq, Eq)]
pub enum QueryError {
    MissingComponent,
    NoMatchArchetype,
    NoMatchEntity(Entity),
    NoSuchEntity,
    NoSuchRow,
    NoSuchRes,
    RepeatAlter,
}

pub struct Queryer<'world, Q: FetchComponents + 'static, F: FilterComponents + 'static = ()> {
    pub(crate) world: &'world World,
    pub(crate) state: QueryState<Q, F>,
    pub(crate) tick: Tick,
    // 缓存上次的索引映射关系
    pub(crate) cache_mapping: UnsafeCell<(ArchetypeWorldIndex, ArchetypeLocalIndex)>,
}
impl<'world, Q: FetchComponents + 'static, F: FilterComponents + 'static> Queryer<'world, Q, F> {
    pub(crate) fn new(world: &'world World, state: QueryState<Q, F>) -> Self {
        let tick = world.increment_tick();
        let cache_mapping = UnsafeCell::new((ArchetypeWorldIndex::null(), ArchetypeLocalIndex(0)));
        Self {
            world,
            state,
            tick,
            cache_mapping,
        }
    }
    
    pub fn contains(&self, entity: Entity) -> bool {
        if let Ok( (addr, local_index)) = check(
            self.world,
            entity,
            // unsafe { &mut *self.cache_mapping.get() },
            &self.state.map,
        ){
            unsafe { *self.cache_mapping.get()  = (addr.archetype_index(), local_index)};
            return true;
        }else{
            return false;
        }
    }
    
    pub fn get(
        &self,
        e: Entity,
    ) -> Result<<<Q as FetchComponents>::ReadOnly as FetchComponents>::Item<'_>, QueryError> {
        // let  (_addr, world_index, local_index) = check(
        //     self.world,
        //     entity,
        //     // unsafe { &mut *self.cache_mapping.get() },
        //     &self.state.map,
        // )?;
        self.state
            .as_readonly()
            .get(self.world, self.tick, e, /* unsafe {
                &mut *self.cache_mapping.get()
            } */)
    }
    
    pub fn get_mut(&mut self, e: Entity) -> Result<<Q as FetchComponents>::Item<'_>, QueryError> {
        self.state
            .get(self.world, self.tick, e, /* self.cache_mapping.get_mut() */)
    }
    
    pub fn is_empty(&self) -> bool {
        self.state.is_empty()
    }
    
    pub fn len(&self) -> usize {
        self.state.len()
    }
    
    pub fn iter(&self) -> QueryIter<'_, <Q as FetchComponents>::ReadOnly, F> {
        QueryIter::new(self.world, self.state.as_readonly(), self.tick)
    }
    pub fn iter_mut(&mut self) -> QueryIter<'_, Q, F> {
        QueryIter::new(self.world, &self.state, self.tick)
    }
}

pub struct Query<'world, Q: FetchComponents + 'static, F: FilterComponents + 'static = ()> {
    pub(crate) world: &'world World,
    pub(crate) state: &'world mut QueryState<Q, F>,
    pub(crate) tick: Tick,
    // 缓存上次的索引映射关系
    // pub(crate) cache_mapping: UnsafeCell<(ArchetypeWorldIndex, ArchetypeLocalIndex)>,
}
unsafe impl<'world, Q: FetchComponents, F: FilterComponents> Send for Query<'world, Q, F> {}
unsafe impl<'world, Q: FetchComponents, F: FilterComponents> Sync for Query<'world, Q, F> {}
impl<'world, Q: FetchComponents, F: FilterComponents> Query<'world, Q, F> {
    
    pub fn new(world: &'world World, state: &'world mut QueryState<Q, F>, tick: Tick) -> Self {
        Query {
            world,
            state,
            tick,
        }
    }
    
    pub fn tick(&self) -> Tick {
        self.tick
    }
    
    pub fn last_run(&self) -> Tick {
        self.state.last_run
    }
    
    pub fn contains(&self, entity: Entity) -> bool {
        check(self.world, entity, &self.state.map).is_ok()
    }
    
    pub fn get(
        &self,
        e: Entity,
    ) -> Result<<<Q as FetchComponents>::ReadOnly as FetchComponents>::Item<'_>, QueryError> {
        self.state
            .as_readonly()
            .get(self.world, self.tick, e, /* unsafe {
                &mut *self.cache_mapping.get()
            } */)
    }
    
    pub fn get_mut(&mut self, e: Entity) -> Result<<Q as FetchComponents>::Item<'_>, QueryError> {
        self.state
            .get(self.world, self.tick, e, /* self.cache_mapping.get_mut() */)
    }
    
    pub fn is_empty(&self) -> bool {
        self.state.is_empty()
    }
    
    pub fn len(&self) -> usize {
        self.state.len()
    }
    
    pub fn iter(&self) -> QueryIter<'_, <Q as FetchComponents>::ReadOnly, F> {
        QueryIter::new(self.world, self.state.as_readonly(), self.tick)
    }
    pub fn iter_mut(&mut self) -> QueryIter<'_, Q, F> {
        QueryIter::new(self.world, &self.state, self.tick)
    }
}

impl<'a, Q: FetchComponents + 'static, F: FilterComponents + Send + Sync> SystemParam
    for Query<'a, Q, F>
{
    type State = QueryState<Q, F>;
    type Item<'w> = Query<'w, Q, F>;

    fn init_state(world: &mut World, system_meta: &mut SystemMeta) -> Self::State {
        Q::init_read_write(world, system_meta);
        F::init_read_write(world, system_meta);
        system_meta.cur_param_ok();
        Self::State::create(world)
    }
    fn archetype_depend(
        world: &World,
        _system_meta: &SystemMeta,
        _state: &Self::State,
        archetype: &Archetype,
        result: &mut ArchetypeDependResult,
    ) {
        Q::archetype_depend(world, archetype, result);
        if F::archetype_filter(world, archetype) {
            result.merge(ArchetypeDepend::Flag(Flags::WITHOUT));
        }
    }
    fn res_depend(
        _world: &World,
        _system_meta: &SystemMeta,
        _state: &Self::State,
        res_tid: &TypeId,
        res_name: &Cow<'static, str>,
        single: bool,
        result: &mut Flags,
    ) {
        Q::res_depend(res_tid, res_name, single, result);
    }

    
    fn align(world: &World, _system_meta: &SystemMeta, state: &mut Self::State) {
        state.align(world);
    }

    
    fn get_param<'world>(
        world: &'world World,
        _system_meta: &'world SystemMeta,
        state: &'world mut Self::State,
        tick: Tick,
    ) -> Self::Item<'world> {
        Query::new(world, state, tick)
    }
    
    fn get_self<'world>(
        world: &'world World,
        system_meta: &'world SystemMeta,
        state: &'world mut Self::State,
        tick: Tick,
    ) -> Self {
        unsafe { transmute(Self::get_param(world, system_meta, state, tick)) }
    }
}
impl<Q: FetchComponents + 'static, F: FilterComponents + Send + Sync> ParamSetElement
    for Query<'_, Q, F>
{
    fn init_set_state(world: &mut World, system_meta: &mut SystemMeta) -> Self::State {
        Q::init_read_write(world, system_meta);
        F::init_read_write(world, system_meta);
        system_meta.param_set_check();
        Self::State::create(world)
    }
}
impl<'world, Q: FetchComponents, F: FilterComponents> Drop for Query<'world, Q, F> {
    fn drop(&mut self) {
        self.state.last_run = self.tick;
        // self.state.cache_mapping = *self.cache_mapping.get_mut();
    }
}
/// 监听原型创建， 添加record
pub struct Notify<'a, Q: FetchComponents + 'static, F: FilterComponents + 'static> {
    id: Tick,
    listeners: SmallVec<[ListenType; 1]>,
    _a: (PhantomData<&'a ()>,PhantomData<Q>,PhantomData<F>),
}

impl<'a, Q: FetchComponents + 'static, F: FilterComponents + 'static> Listener
    for Notify<'a, Q, F>
{
    type Event = ArchetypeInit<'a>;
    fn listen(&self, e: Self::Event) {
        if !QueryState::<Q, F>::relate(e.1, e.0) {
            return;
        }
        unsafe {
            add_dirty_listeners(&e.0, self.id, &self.listeners)
        };
    }
}

// 根据脏监听列表，添加监听，该方法要么在初始化时调用，要么就是在原型刚创建时调用
unsafe fn add_dirty_listeners(
    ar: &Archetype,
    owner: Tick,
    listeners: &SmallVec<[ListenType; 1]>,
) {
    for ltype in listeners.iter() {
        match ltype {
            ListenType::Changed(index) => ar.add_changed_listener(*index, owner),
            ListenType::Removed(index) => ar.add_removed_listener(*index, owner),
            ListenType::Destroyed => ar.add_destroyed_listener(owner),
        }
    }
}

// 根据监听列表，重新找到add_dirty_listeners前面放置脏监听列表的位置
unsafe fn find_dirty_listeners(
    ar: &Archetype,
    owner: Tick,
    listeners: &SmallVec<[ListenType; 1]>,
    vec: &mut SmallVec<[DirtyIndex; 1]>,
) {
    for ltype in listeners.iter() {
        match ltype {
            ListenType::Changed(index) => ar.find_changed_listener(*index, owner, vec),
            ListenType::Removed(index) => ar.find_removed_listener(*index, owner, vec),
            ListenType::Destroyed => ar.find_destroyed_listener(owner, vec),
        }
    }
}
#[derive(Debug, Clone, Copy, Default)]
pub struct ArchetypeLocalIndex(u16);
impl ArchetypeLocalIndex {
    pub fn index(&self) -> usize {
        self.0 as usize
    }
}
impl From <u16> for ArchetypeLocalIndex {
    fn from(index: u16) -> Self {
        Self(index)
    }
}
impl From <usize> for ArchetypeLocalIndex {
    fn from(index: usize) -> Self {
        Self(index as u16)
    }
}
impl pi_null::Null for ArchetypeLocalIndex{
    fn null() -> Self {
        Self(u16::null())
    }

    fn is_null(&self) -> bool {
        self.0 == u16::MAX
    }
}

#[derive(Debug)]
pub struct QueryState<Q: FetchComponents + 'static, F: FilterComponents + 'static> {
    pub(crate) id: Tick, // 由world上分配的唯一tick
    pub(crate) listeners: SmallVec<[ListenType; 1]>,
    pub(crate) vec: Vec<ArchetypeQueryState<Q::State>>, // 每原型、查询状态及对应的脏监听
    pub(crate) archetypes_len: usize, // 脏的最新的原型，如果world上有更新的，则检查是否和自己相关
    pub(crate) map: Vec<ArchetypeLocalIndex>, // world上的原型索引对于本地的原型索引
    pub(crate) last_run: Tick,                                         // 上次运行的tick
    _k: PhantomData<F>,
}

impl<Q: FetchComponents, F: FilterComponents> QueryState<Q, F> {
    pub fn as_readonly(&self) -> &QueryState<Q::ReadOnly, F> {
        unsafe { &*(self as *const QueryState<Q, F> as *const QueryState<Q::ReadOnly, F>) }
    }
    pub fn create(world: &mut World) -> Self {
        let id = world.increment_tick();
        let mut listeners = Default::default();
        if F::LISTENER_COUNT > 0 {
            F::init_listeners(world, &mut listeners);
        }
        if F::LISTENER_COUNT > 0 {
            // 遍历已有的原型， 添加record
            let notify = Notify{
                id,
                listeners: listeners.clone(),
                _a: (PhantomData,
                PhantomData::<Q>,
                PhantomData::<F>),
            };
            for r in world.archetype_arr.iter() {
                notify.listen(ArchetypeInit(r, world))
            }
            // 监听原型创建， 添加dirty
            world.listener_mgr.register_event(Share::new(notify));
        }
        QueryState::new(id, listeners)
    }
    pub fn new(id: Tick, listeners: SmallVec<[ListenType; 1]>) -> Self {
        Self {
            id,
            listeners,
            vec: Vec::new(),
            archetypes_len: 0,
            map: Default::default(),
            last_run: Tick::default(),
            _k: PhantomData,
        }
    }

    // 判断该原型是否和本查询相关
    fn relate(world: &World, archetype: &Archetype) -> bool {
        // if archetype.index().is_null() {
        //     println!("QueryState::relate====={:?}", (archetype.index(), std::any::type_name::<Self>(), F::archetype_filter(world, archetype),  &archetype.name(),));
        // }
        if F::archetype_filter(world, archetype) {
            return false;
        }
        let mut result = ArchetypeDependResult::new();
        Q::archetype_depend(world, archetype, &mut result);
        !result.flag.contains(Flags::WITHOUT)
    }
    // 对齐world上新增的原型
    pub fn align(&mut self, world: &World) {
        let len = world.archetype_arr.len();
        if len == self.archetypes_len {
            return;
        }
        // 检查新增的原型
        for i in self.archetypes_len..len {
            let ar = unsafe { world.archetype_arr.get_unchecked(i) };
            self.add_archetype(world, ar, i.into());
        }
        self.archetypes_len = len;
    }
    // 新增的原型
    pub fn add_archetype(
        &mut self,
        world: &World,
        ar: &ShareArchetype,
        index: ArchetypeWorldIndex,
    ) {
        // 判断原型是否和查询相关
        if !Self::relate(world, ar) {
            return;
        }
<<<<<<< HEAD
        // 忽略已经添加的原型
        for i in self.local_archetypes_len..local_len {
            let v = unsafe {self.archetypes.get_unchecked(i)};
            if v.id() == ar.id() {
                println!("add_archetype repeat======{:?}", (v.id(), v.name()));
                return;
            }
        }
=======
>>>>>>> 25d8af56
        let mut listeners = SmallVec::new();
        if F::LISTENER_COUNT > 0 {
            unsafe {
                find_dirty_listeners(&ar, self.id, &self.listeners, &mut listeners)
            };
            // if vec.len() == 0 {
            //     // 表示该原型没有监听的组件，本查询可以不关心该原型
            //     return;
            // }
        }
        self.map
            .insert_value(index.index(), self.vec.len().into());
        self.vec.push(ArchetypeQueryState {
            ar: ar.clone(),
            state: Q::init_state(world, ar),
            listeners,
        });
    }
    pub fn get<'w>(
        &'w self,
        world: &'w World,
        tick: Tick,
        entity: Entity,
        // cache_mapping: &mut (ArchetypeWorldIndex, ArchetypeLocalIndex),
    ) -> Result<Q::Item<'w>, QueryError> {
        // println!("get1======{:?}", (entity, self.map.len()));
        let (addr, local_index) = check(world, entity, /* cache_mapping, */ &self.map)?;

        let arqs = unsafe { &self.vec.get_unchecked(local_index.index()) };
        // println!("get======{:?}", (entity, addr.archetype_index(), addr,  arch.name()));
        let mut fetch = Q::init_fetch(world, &arqs.ar, &arqs.state, tick, self.last_run);
        Ok(Q::fetch(&mut fetch, addr.row, entity))
    }
    
    pub fn is_empty(&self) -> bool {
        if self.vec.is_empty() {
            return true;
        }
        self.len() == 0
    }
    
    pub fn len(&self) -> usize {
        let mut len = 0;
        for arqs in &self.vec {
            len += arqs.ar.len().index();
        }
        len
    }
}

// 每原型、查询状态，每组件的tick，及每组件的脏监听
#[derive(Debug)]
pub struct ArchetypeQueryState<S> {
    pub(crate) ar: ShareArchetype,
    state: S,
    listeners: SmallVec<[DirtyIndex; 1]>,
}

// 检查entity是否正确，包括对应的原型是否在本查询内，并将查询到的原型本地位置记到cache_mapping上
pub(crate) fn check<'w>(
    world: &'w World,
    entity: Entity,
    map: &Vec<ArchetypeLocalIndex>,
) -> Result<(EntityAddr, ArchetypeLocalIndex), QueryError> {
    // assert!(!entity.is_null());
    let addr = match world.entities.get(entity) {
        Some(v) => *v,
        None => return Err(QueryError::NoSuchEntity),
    };
    // println!("addr======{:?}", (entity, addr));

    let local_index  = match map.get(addr.archetype_index().index()) {
        Some(v) => if v.is_null() {
            return Err(QueryError::NoMatchArchetype);
        } else {
            *v
        },
        None => return Err(QueryError::NoMatchArchetype),
    };
    Ok((addr, local_index))
}

pub struct QueryIter<'w, Q: FetchComponents + 'static, F: FilterComponents + 'static> {
    pub(crate) world: &'w World,
    pub(crate) state: &'w QueryState<Q, F>,
    pub(crate) tick: Tick,
    // 原型的位置
    pub(crate) ar_index: ArchetypeLocalIndex,
    // 原型
    pub(crate) ar: &'w Archetype,
    fetch: MaybeUninit<Q::Fetch<'w>>,
    pub(crate) e: Entity,
    pub(crate) row: Row,
    // 脏迭代器，监听多个组件变化，可能entity相同，需要进行去重
    dirty: DirtyIter<'w>,
    // 所在原型的脏监听索引
    dirty_index: usize,
    // 用来脏查询时去重row
    bitset: FixedBitSet,
    // 缓存上次的索引映射关系
    // cache_mapping: (ArchetypeWorldIndex, ArchetypeLocalIndex),
}
impl<'w, Q: FetchComponents, F: FilterComponents> QueryIter<'w, Q, F> {
    /// # Safety
    /// - `world` must have permission to access any of the components registered in `query_state`.
    /// - `world` must be the same one used to initialize `query_state`.
    pub fn new(world: &'w World, state: &'w QueryState<Q, F>, tick: Tick) -> Self {
        let mut ar_index = state.vec.len();
        while ar_index > 0 {
            ar_index -= 1;
            let arqs = unsafe { state.vec.get_unchecked(ar_index) };
            let fetch = MaybeUninit::new(Q::init_fetch(
                world,
                &arqs.ar,
                &arqs.state,
                tick,
                state.last_run,
            ));
            if F::LISTENER_COUNT == 0 {
                // 该查询没有监听组件变化，倒序迭代原型的行
                return QueryIter {
                    world,
                    state,
                    tick,
                    ar: &arqs.ar,
                    ar_index: ar_index.into(),
                    fetch,
                    e: Entity::null(),
                    row: arqs.ar.len(),
                    dirty: DirtyIter::empty(),
                    dirty_index: 0,
                    bitset: FixedBitSet::new(),
                    // cache_mapping: state.cache_mapping,
                };
            } else if arqs.listeners.len() > 0 {
                let bitset = FixedBitSet::with_capacity(arqs.ar.len().index());
                // 该查询有组件变化监听器， 倒序迭代所脏的原型
                let dirty_index = arqs.listeners.len() - 1;
                let d_index = unsafe { *arqs.listeners.get_unchecked(dirty_index) };
                let dirty = arqs.ar.get_dirty_iter(&d_index, tick);
                return QueryIter {
                    world,
                    state,
                    tick,
                    ar: &arqs.ar,
                    ar_index: ar_index.into(),
                    fetch,
                    e: Entity::null(),
                    row:  Row::null(),
                    dirty,
                    dirty_index,
                    bitset,
                };
            }
        }
        // 该查询没有关联的原型
        QueryIter {
            world,
            state,
            tick,
            ar: world.empty_archetype(),
            ar_index: ArchetypeLocalIndex(0),
            fetch: MaybeUninit::uninit(),
            e: Entity::null(),
            row: Row(0),
            dirty: DirtyIter::empty(),
            dirty_index: 0,
            bitset: FixedBitSet::new(),
        }
    }
    pub fn entity(&self) -> Entity {
        self.e
    }

    fn iter_normal(&mut self) -> Option<Q::Item<'w>> {
        loop {
            if self.row.0 > 0 {
                self.row.0 -= 1;
                self.e = self.ar.get(self.row);
                // 要求条目不为空
                if !self.e.is_null() {
                    let item = Q::fetch(unsafe { self.fetch.assume_init_mut() }, self.row, self.e);
                    return Some(item);
                }
                continue;
            }
            // 当前的原型已经迭代完毕
            if self.ar_index.0 == 0 {
                // 所有原型都迭代过了
                return None;
            }
            // 下一个原型
            self.ar_index.0 -= 1;
            let arqs = unsafe { &self.state.vec.get_unchecked(self.ar_index.index()) };
            self.ar = &arqs.ar;
            self.fetch = MaybeUninit::new(Q::init_fetch(
                self.world,
                self.ar,
                &arqs.state,
                self.tick,
                self.state.last_run,
            ));
            self.row = self.ar.len();
        }
    }

    // fn iter_dirty(&mut self) -> Option<Q::Item<'w>> {
    //     loop {
    //         if let Some(d) = self.dirty.it.next() {
    //             self.row = d.row;
    //             if self.dirty.check_e {
    //                 // 如果不检查对应row的e，则是查询被标记销毁的实体
    //                 self.e = d.e;
    //                 let item = Q::fetch(unsafe { self.fetch.assume_init_mut() }, self.row, self.e);
    //                 return Some(item);
    //             }
    //             self.e = self.ar.get(self.row);
    //             // 要求条目不为空
    //             if !self.e.is_null() {
    //                 let item = Q::fetch(unsafe { self.fetch.assume_init_mut() }, self.row, self.e);
    //                 return Some(item);
    //             }
    //             // // 如果为null，则用d.e去查，e是否存在，所在的原型是否在本查询范围内
    //             // match self
    //             //     .state
    //             //     .get(self.world, self.tick, d.e, /* &mut self.cache_mapping */)
    //             // {
    //             //     Ok(item) => return Some(item),
    //             //     Err(_) => (),
    //             // }
    //             continue;
    //         }
    //         // 检查当前原型的下一个被脏组件
    //         if self.dirty.index > 0 {
    //             let len = self.dirty.index - 1;
    //             let arqs = unsafe { &self.state.vec.get_unchecked(self.ar_index.index()) };
    //             let d_index = unsafe { *arqs.listeners.get_unchecked(len) };
    //             let iter = arqs.ar.get_iter(&d_index, self.tick);
    //             self.dirty = DirtyIter::new(iter, len);
    //             continue;
    //         }
    //         // 当前的原型已经迭代完毕
    //         if self.ar_index.0 == 0 {
    //             // 所有原型都迭代过了
    //             return None;
    //         }
    //         // 下一个原型
    //         self.ar_index.0 -= 1;
    //         let arqs = unsafe { &self.state.vec.get_unchecked(self.ar_index.index()) };
    //         if arqs.listeners.len() == 0 {
    //             continue;
    //         }
    //         self.ar = &arqs.ar;
    //         self.fetch = MaybeUninit::new(Q::init_fetch(
    //             self.world,
    //             self.ar,
    //             &arqs.state,
    //             self.tick,
    //             self.state.last_run,
    //         ));
    //         // 监听被脏组件
    //         let len = arqs.listeners.len() - 1;
    //         let d_index = unsafe { arqs.listeners.get_unchecked(len) };
    //         let iter = arqs.ar.get_iter(&d_index, self.tick);
    //         self.dirty = DirtyIter::new(iter, len);
    //     }
    // }

    fn iter_dirtys(&mut self) -> Option<Q::Item<'w>> {
        loop {
            if let Some(d) = self.dirty.it.next() {
                self.row = d.row;
                if self.dirty.ticks.is_none() {
                    // 如果不检查对应row的e，则是查询被标记销毁的实体
                    self.e = d.e;
                    if self.bitset.contains(d.row.index()) {
                        continue;
                    }
                    self.bitset.set(d.row.index(), true);
                        let item = Q::fetch(unsafe { self.fetch.assume_init_mut() }, self.row, self.e);
                    return Some(item);
                }
                self.e = self.ar.get(self.row);
                // 要求条目不为空
                if !self.e.is_null() {
                    // 检查tick
                    let vec = self.dirty.ticks.unwrap();
                    let tick = vec.load_i(self.row.index()).unwrap();
                    if self.state.last_run < *tick {
                        if self.bitset.contains(d.row.index()) {
                            continue;
                        }
                        self.bitset.set(d.row.index(), true);
                        let item = Q::fetch(unsafe { self.fetch.assume_init_mut() }, self.row, self.e);
                        return Some(item);
                    }
                }
                // 如果为null，则用d.e去查，e是否存在，所在的原型是否在本查询范围内
                // match self
                //     .state
                //     .get(self.world, self.tick, d.e, /* &mut self.cache_mapping */)
                // {
                //     Ok(item) => return Some(item),
                //     Err(_) => (),
                // }
                continue;
            }
            // 检查当前原型的下一个被脏组件
            if self.dirty_index > 0 {
                self.dirty_index -= 1;
                let arqs = unsafe { &self.state.vec.get_unchecked(self.ar_index.index()) };
                let d_index = unsafe { *arqs.listeners.get_unchecked(self.dirty_index) };
                self.dirty = arqs.ar.get_dirty_iter(&d_index, self.tick);
                continue;
            }
            // 当前的原型已经迭代完毕
            if self.ar_index.0 == 0 {
                // 所有原型都迭代过了
                return None;
            }
            // 下一个原型
            self.ar_index.0 -= 1;
            let arqs = unsafe { &self.state.vec.get_unchecked(self.ar_index.index()) };
            if arqs.listeners.len() == 0 {
                continue;
            }
            self.ar = &arqs.ar;
            self.fetch = MaybeUninit::new(Q::init_fetch(
                self.world,
                self.ar,
                &arqs.state,
                self.tick,
                self.state.last_run,
            ));
            // 监听被脏组件
            self.dirty_index = arqs.listeners.len() - 1;
            let d_index = unsafe { arqs.listeners.get_unchecked(self.dirty_index) };
            self.dirty = arqs.ar.get_dirty_iter(&d_index, self.tick);
            let len = arqs.ar.len().index();
            if self.bitset.len() < len {
                self.bitset = FixedBitSet::with_capacity(len);
            } else {
                self.bitset.clear();
            }
        }
    }

    fn size_hint_normal(&self) -> (usize, Option<usize>) {
        let it = self.state.vec[0..self.ar_index.index()].iter();
        let count = it.map(|arqs| arqs.ar.len()).count();
        (self.row.index(), Some(self.row.index() + count))
    }
    fn size_hint_dirty(&self) -> (usize, Option<usize>) {
        // 获得当前原型的当前列的脏长度
        let mut c: usize = self.dirty.it.size_hint().1.unwrap_or_default();
        c += self.size_hint_ar_dirty(self.ar_index.index());
        (0, Some(c))
    }
    fn size_hint_ar_dirty(&self, ar_index: usize) -> usize {
        let mut c: usize = self.dirty.it.size_hint().1.unwrap_or_default();
        let arqs = unsafe { &self.state.vec.get_unchecked(self.ar_index.index()) };
        // 获得当前原型的剩余列的脏长度
        c += self.size_hint_ar_column_dirty(&arqs.ar, &arqs.listeners, self.dirty_index);
        for i in 0..ar_index {
            let arqs = unsafe { &self.state.vec.get_unchecked(i) };
            // 获得剩余原型的全部列的脏长度
            c += self.size_hint_ar_column_dirty(&arqs.ar, &arqs.listeners, arqs.listeners.len());
        }
        c
    }
    fn size_hint_ar_column_dirty(
        &self,
        ar: &Archetype,
        vec: &SmallVec<[DirtyIndex; 1]>,
        len: usize,
    ) -> usize {
        let mut c: usize = 0;
        for i in 0..len {
            let d_index = unsafe { vec.get_unchecked(i) };
            let iter = ar.get_dirty_iter(d_index, self.tick);
            c += iter.it.size_hint().1.unwrap_or_default();
        }
        c
    }
}

impl<'w, Q: FetchComponents, F: FilterComponents> Iterator for QueryIter<'w, Q, F> {
    type Item = Q::Item<'w>;

    fn next(&mut self) -> Option<Self::Item> {
        if F::LISTENER_COUNT == 0 {
            self.iter_normal()
        // } else if F::LISTENER_COUNT == 1 {
        //     self.iter_dirty()
        } else {
            self.iter_dirtys()
        }
    }
    fn size_hint(&self) -> (usize, Option<usize>) {
        if F::LISTENER_COUNT == 0 {
            self.size_hint_normal()
        } else {
            self.size_hint_dirty()
        }
    }
}<|MERGE_RESOLUTION|>--- conflicted
+++ resolved
@@ -412,17 +412,6 @@
         if !Self::relate(world, ar) {
             return;
         }
-<<<<<<< HEAD
-        // 忽略已经添加的原型
-        for i in self.local_archetypes_len..local_len {
-            let v = unsafe {self.archetypes.get_unchecked(i)};
-            if v.id() == ar.id() {
-                println!("add_archetype repeat======{:?}", (v.id(), v.name()));
-                return;
-            }
-        }
-=======
->>>>>>> 25d8af56
         let mut listeners = SmallVec::new();
         if F::LISTENER_COUNT > 0 {
             unsafe {
