//! 异步执行 静态有向无环图 的执行节点
//! 执行节点有3种，system执行节点，原型执行节点， 单例执行节点
//! 内部维护了图的节点向量和边向量
//! 执行节点采用pi_append_vec存放, 边也采用pi_append_vec
//! 执行图本身支持动态添加原型执行节点及创建相应的边，
//! 可线程安全的放入新节点和边，并线程安全的连接from和to的边
//! 如果有A对X写和Y读，则创建Y-->A和A-->X的边
//! 如果有A和B都会对X写，写不能并行，而A在B前面先写，则创建A-->B的边， 这样B就会等待A执行后再执行
//!
//! 在检查边和添加边是有时间间隔的，为了保证这个过程不会有改变，添加原型节点时需要锁住，保证不会同时添加2个原型节点。
//! 图执行时，是无锁的。执行时要遍历to边，添加时要修改to边，同时为了保证from_count被正确减少，要求执行或添加必须串行，因此通过节点状态来互相等待。
//! 图执行时，会根据节点状态等待添加节点完成，添加节点时也会根据节点状态等待节点执行完成，为了防止死锁，要求system.align方法必须不会调用添加原型节点，并尽快完成。

use std::any::TypeId;
use std::borrow::Cow;
use std::collections::HashSet;
use std::ops::Range;
use std::fmt::{Debug, Display, Formatter, Result};
use std::hint::spin_loop;
use std::marker::PhantomData;
use std::mem::transmute;
use std::sync::atomic::Ordering;

use async_channel::{bounded, Receiver, RecvError, Sender};
use dashmap::mapref::entry::Entry;
use dashmap::DashMap;

use pi_append_vec::AppendVec;
use pi_arr::Iter;
use pi_async_rt::prelude::AsyncRuntime;
use pi_map::vecmap::VecMap;
use pi_null::Null;
use pi_share::{fence, Share, ShareMutex, ShareU32, ShareU64};

use crate::archetype::{Archetype, ArchetypeDependResult, Flags};
#[cfg(debug_assertions)]
use crate::column::COMPONENT_INDEX;
use crate::dot::{Config, Dot};
use crate::listener::Listener;
use crate::safe_vec::SafeVec;
use crate::system::BoxedSystem;
use crate::world::{ArchetypeInit, ComponentIndex, World};

const NODE_STATUS_STEP: u32 = 0x1000_0000;
const NODE_STATUS_ALIGN_MASK: u32 = !0x1000_0001;

const NODE_STATUS_WAIT: u32 = 0;
const NODE_STATUS_RUN_START: u32 = NODE_STATUS_STEP; // 节点执行前（包括原型节点）前，状态被设为RUN_START
const NODE_STATUS_RUNNING: u32 = NODE_STATUS_RUN_START + NODE_STATUS_STEP; // system系统如果通过长度检查新原型后，状态被设为Running
const NODE_STATUS_RUN_END: u32 = NODE_STATUS_RUNNING + NODE_STATUS_STEP; // 节点执行后（包括原型节点）前，状态被设为RUN_END
const NODE_STATUS_OVER: u32 = NODE_STATUS_RUN_END + NODE_STATUS_STEP; // 节点的所有to邻居都被调用后，状态才为Over


#[derive(Clone, Copy, Debug, PartialEq, PartialOrd, Ord, Eq, Hash)]
pub struct NodeIndex(u32);
impl NodeIndex {
    #[inline]
    pub fn new(index: usize) -> Self {
        NodeIndex(index as u32)
    }
    #[inline]
    pub fn index(self) -> usize {
        self.0 as usize
    }
}
impl Null for NodeIndex {
    fn null() -> Self {
        Self(u32::null())
    }

    fn is_null(&self) -> bool {
        self.0.is_null()
    }
}
#[derive(Clone, Copy, Debug, PartialEq, PartialOrd, Ord, Eq, Hash)]
pub struct EdgeIndex(u32);
impl EdgeIndex {
    #[inline]
    pub fn new(index: usize) -> Self {
        EdgeIndex(index as u32)
    }
    #[inline]
    pub fn index(self) -> usize {
        self.0 as usize
    }
}
impl Null for EdgeIndex {
    fn null() -> Self {
        Self(u32::null())
    }

    fn is_null(&self) -> bool {
        self.0.is_null()
    }
}
// Index into the NodeIndex and EdgeIndex arrays
/// Edge direction.
#[derive(Clone, Copy, Debug, PartialEq, PartialOrd, Ord, Eq, Hash)]
#[repr(usize)]
pub enum Direction {
    /// An `From` edge is an inbound edge *to* the current node.
    From = 0,
    /// An `To` edge is an outward edge *from* the current node.
    To = 1,
}

impl Direction {
    /// Return the opposite `Direction`.
    #[inline]
    pub const fn opposite(self) -> Direction {
        unsafe { transmute((self as usize) ^ 1) }
    }

    /// Return `0` for `To` and `1` for `From`.
    #[inline]
    pub const fn index(self) -> usize {
        self as usize
    }
}

fn vec_set(vec: &mut Vec<NodeIndex>, index: usize, value: NodeIndex) {
    if vec.len() <= index {
        vec.resize(index + 1, NodeIndex::null());
    }
    *unsafe { vec.get_unchecked_mut(index) } = value;
}
#[derive(Clone)]
pub struct ExecGraph(Share<GraphInner>, pub String, pub Vec<usize>/*toop排序*/);

impl ExecGraph {
    pub fn new(name: String) -> Self {
        Self(Default::default(), name, Vec::new())
    }

    pub fn check(&self) -> Vec<usize> {
        let graph = self.0.as_ref();
        let mut ngraph = NGraph::default();
        for n in graph.nodes.iter().enumerate() {
            ngraph.add_node(n.0);
        }

        for edge in graph.edges.iter() {
            let from = edge.load(Direction::From).0;
            let to = edge.load(Direction::To).0;
            ngraph.add_edge(from.index() as usize, to.index() as usize, graph);
        }

        let cycle_keys = ngraph.build();
        match cycle_keys {
            Ok(r) => r,
            Err(cycle_keys) => if cycle_keys.len() > 0 {
                let cycle: Vec<(usize, &Node)> = cycle_keys.iter().map(|k| {(k.clone(), graph.nodes.get(*k).unwrap())}).collect();
                panic!("cycle=========={:?}", cycle);
            } else {
                Vec::default()
            },
        }
    }

    pub fn add_system(&self, sys_index: usize, sys_name: Cow<'static, str>) -> NodeIndex {
        let inner = self.0.as_ref();
        inner.to_len.fetch_add(1, Ordering::Relaxed);
        
        let index = inner.nodes.insert(Node::new(NodeType::System(sys_index, sys_name.clone())));
        // println!("find_node====={:?}", (index, inner.to_len.load(Ordering::Relaxed), &self.1, sys_name));
        //inner.map.insert((sys_index as u128, 0), NodeIndex(index as u32));
        NodeIndex(index as u32)
    }
    pub fn add_set(&self, set_name: Cow<'static, str>) -> NodeIndex {
        let inner = self.0.as_ref();
        inner.to_len.fetch_add(1, Ordering::Relaxed);
        
        let index = inner.nodes.insert(Node::new(NodeType::Set(set_name)));
        NodeIndex(index as u32)
    }
    pub fn add_edge(&self, from: NodeIndex, to: NodeIndex) {
        let inner = self.0.as_ref();
        inner.add_edge(from, to);
    }
    pub fn node_references<'a>(&'a self) -> Iter<'a, Node> {
        self.0.as_ref().nodes.iter()
    }
    pub fn edge_references<'a>(&'a self) -> Iter<'a, Edge> {
        self.0.as_ref().edges.iter()
    }
    // 获得指定节点的边迭代器
    pub fn neighbors(&self, node_index: NodeIndex, d: Direction) -> NeighborIter<'_> {
        self.0.as_ref().neighbors(node_index, d)
    }
    pub fn froms(&self) -> &Vec<NodeIndex> {
        let inner = self.0.as_ref();
        &inner.froms
    }
    pub fn to_len(&self) -> u32 {
        let inner = self.0.as_ref();
        inner.to_len.load(Ordering::Relaxed)
    }
    /// 初始化方法，每个图可被执行多次， 已经初始化的system和world上的资源和原型不会再次生成图节点
    /// 将system, res, archetype, 添加成图节点，并维护边
    pub fn initialize(&mut self, systems: Share<SafeVec<BoxedSystem>>, world: &mut World, init_notify: bool) {
        let inner = self.0.as_ref();
        let old_sys_len = inner.sys_len.load(Ordering::Relaxed);
        let new_sys_len = systems.len();
        inner.sys_len.store(new_sys_len as u32, Ordering::Relaxed);
        let range = old_sys_len as usize..new_sys_len;
        // 首先初始化新增的system，有Insert的会产生对应的原型，如果有监听器，则会立即调用add_archetype_node
        for sys in systems.slice(range.clone()) {
            sys.initialize(world);
        }
        // 遍历world上的单例资源，测试和system的读写关系
        // for r in world.single_res_map.iter() {
        //     self.add_res_node(&systems, range.clone(), r.key(), &r.value().2, true, world);
        // }
        // 遍历world上的多例资源，测试和system的读写关系
        // for r in world.multi_res_map.iter() {
        //     self.add_res_node(&systems, range.clone(), r.key(), r.value().name(), false, world);
        // }
        // 遍历已有的原型，添加原型节点，添加原型和system的依赖关系产生的边
        // for r in world.archetype_arr.iter() {
        //     self.add_archetype_node(&systems, range.clone(), r, world);
        // }
        log::trace!("res & archtypes initialized, {:?}", Dot::with_config(&self, Config::empty()));
        let _ = std::fs::write("system_graph".to_string() + self.1.as_str() + ".dot", Dot::with_config(&self, Config::empty()).to_string());

        let sort = self.check().into_iter().filter(|i| {
            match &inner.nodes[*i].label {
                NodeType::System(_, _) => true,
                _ => false,
            } 
        }).collect::<Vec<usize>>();
        // toop 排序
        self.2 = sort;
        // nodes和edges整理AppendVec
        let inner = Share::<GraphInner>::get_mut(&mut self.0).unwrap();
        inner.nodes.settle(0);
        inner.edges.settle(0);
        let mut to_len = 0;
        // 计算froms节点和to_len
        for (index, node) in inner.nodes.iter().enumerate() {
            if node.edge(Direction::From).0 == 0 {
                inner.froms.push(NodeIndex::new(index));
            }
            if node.edge(Direction::To).0 == 0 {
                to_len += 1;
            }
        }
        assert_eq!(to_len, self.to_len());
        // 如果需要初始化监听，并且图还没有添加过监听器，则添加监听器
        if init_notify && old_sys_len == 0 {
            // 监听原型创建， 添加原型节点和边
            let notify = Notify(self.clone(), systems, true, PhantomData);
            world.listener_mgr.register_event(Share::new(notify));
            // 整理world的监听器，合并内存
            world.listener_mgr.settle();
        }
        // println!(
        //     "graph initialized, froms: {:?},  to_len:{}",
        //     self.froms(),
        //     self.to_len()
        // );
        
        

    }
    // 添加单例和多例节点，添加单例多例和system的依赖关系产生的边。
    // 只会在初始化时调用一次。
    fn add_res_node(
        &self,
        systems: &Share<SafeVec<BoxedSystem>>,
        mut sys_range: Range<usize>,
        tid: &TypeId,
        name: &Cow<'static, str>,
        single: bool,
        world: &World,
    ) {
        let inner = self.0.as_ref();
        let _unused = inner.lock.lock();
        let id = unsafe { transmute(*tid) };
        // 如果图已经存在该节点，则返回，否则插入
        let (node_index, is_new) = inner.find_node((id, 0u32.into()), NodeType::Res(name.clone()), &self.1);
        if is_new {// 如果该资源为新的，则遍历全部system节点，否则只遍历新增的system节点
            sys_range.start = 0;
        }
        // 检查每个system和该Res的依赖关系，建立图连接
        // 因为没有维护system_index到图节点id的对应关系，所以需要遍历全部的图节点
        for (system_index, node) in inner.nodes.iter().enumerate() {
            let system_index = NodeIndex::new(system_index);
            match &node.label {
                NodeType::System(sys_index, _) if sys_range.start <= *sys_index && *sys_index < sys_range.end => {
                    let sys = unsafe { systems.load_unchecked(*sys_index) };
                    let mut result = Flags::empty();
                    // todo sys.res_depend(world, tid, name, single, &mut result);
                    if result == Flags::READ {
                        // 如果只有读，则该system为该Res的to
                        // inner.add_edge(node_index, system_index);
                        continue;
                    } else if result == Flags::WRITE {
                        // 有写，则该system为该Res的from，并根据system的次序调整写的次序
                        // inner.adjust_edge(system_index, node_index);
                    } else if result == Flags::SHARE_WRITE {
                        // 共享写，则该system为该Res的from
                        // inner.add_edge(system_index, node_index);
                    } else {
                        // 如果没有关联，则跳过
                        continue;
                    }
                }
                _ => (),
            }
        }
    }
    // 添加原型节点，添加原型和system的依赖关系产生的边。
    // 内部加锁操作，一次只能添加1个原型。
    // world的find_archetype保证了不会重复加相同的原型。
    fn add_archetype_node(
        &self,
        systems: &Share<SafeVec<BoxedSystem>>,
        mut sys_range: Range<usize>,
        archetype: &Archetype,
        world: &World,
    ) {
        let inner = self.0.as_ref();
        let _unused = inner.lock.lock();

        let aid = archetype.id() as u128;
        let mut nodes = Vec::new();
        let mut ar_component_index_node_index_map = Vec::new();
        // 遍历该原型的全部组件
        for c in archetype.get_columns().iter() {
            let info = c.info();
            // 查找图节点， 如果不存在将该原型组件id放入图的节点中，保存原型id到原型节点索引的对应关系
            let (node_index, _is_new) = inner.find_node((aid, info.index), NodeType::ArchetypeComponent(aid, info.type_name().clone()), &self.1);
            vec_set(&mut ar_component_index_node_index_map, info.index.index(), node_index);
            nodes.push(node_index);
        }
        // if is_new {// 如果该资源为新的，则遍历全部system节点，否则只遍历新增的system节点
        sys_range.start = 0;
        // }
        let mut depend = ArchetypeDependResult::new();
        // 检查每个system和该原型的依赖关系，建立图连接
        for (system_index, node) in inner.nodes.iter().enumerate() {
            let system_index = NodeIndex::new(system_index);
            match &node.label {
                NodeType::System(sys_index, _) => {
                    let sys = unsafe { systems.load_unchecked(*sys_index) };
                    depend.clear();
                    // todo sys.archetype_depend(world, archetype, &mut depend);
                    if depend.flag.contains(Flags::WITHOUT) {
                        // 如果被排除，则跳过
                        continue;
                    }
                    if !depend.alters.is_empty() {
                        // 表结构改变，则该system为该原型全部组件的from
                        inner.adjust_edges(&nodes, system_index, NodeIndex::null());
                        for infos in depend.alters.iter() {
                            let aid = infos.0;
                            // 获得该原型id到原型节点索引
                            for info in infos.2.iter() {
                                let (alter_node_index, _) = inner.find_node((aid, info.index), NodeType::ArchetypeComponent(aid, info.type_name().clone()), &self.1);
                                // 该system为该原型全部组件的from
                                inner.adjust_edge(system_index, alter_node_index);
                                nodes.push(alter_node_index);
                            }
                        }
                    } else if depend.flag == Flags::READ {
                        // 如果只有读，则该system为该原型组件的to
                        for index in depend.reads.iter() {
                            let node_index = ar_component_index_node_index_map[index.index()];
                            inner.add_edge(node_index, system_index);
                        }
                        continue;
                    } else if depend.flag.bits() != 0 {
                        // 有写或者删除，则该system为该原型的from
                        for index in depend.writes.iter() {
                            let node_index = ar_component_index_node_index_map[index.index()];
                            inner.adjust_edge(system_index, node_index);
                        }
                    } else {
                        // 如果没有关联，则跳过
                        continue;
                    }
                }
                _ => (),
            }
        }
        for node_index in nodes {
            let node = unsafe { inner.nodes.load_unchecked(node_index.index()) };
            let old_from_count = node.from_count.fetch_sub(1, Ordering::Relaxed);
            // println!("old_from_count======{:?}, {:?}", old_from_count, node_index.index());
            if old_from_count == 1 {
                // 只有当其他图的某系统S1创建该原型， 而当前图中不存在S1系统是，出现此情况， 此时需要给当前图添加froms
                // 当前图此时一定处于未运行状态，可以直接安全的修改froms
                let inner = unsafe{&mut *(Share::as_ptr(&self.0) as usize as *mut GraphInner)};
                inner.froms.push(node_index);
            }
        }
    }

    pub async fn run<A: AsyncRuntime>(
        &self,
        systems: &'static Share<SafeVec<BoxedSystem>>,
        rt: &A,
        world: &'static World,
    ) -> std::result::Result<(), RecvError> {
        let inner = self.0.as_ref();
        // let to_len = inner.to_len.load(Ordering::Relaxed);
        // if to_len == 0 {
        //     return Ok(());
        // }
        // inner.to_count.store(to_len, Ordering::Relaxed);
       

        // 确保看见每节点上的from_len, from_len被某个system的Alter设置时，system结束时也会调用fence(Ordering::Release)
        // fence(Ordering::Acquire);
        // 将所有节点的状态设置为Wait
        // 将graph.nodes的from_count设置为from_len
        // for node in inner.nodes.iter() {
        //     node.status.store(NODE_STATUS_WAIT, Ordering::Relaxed);
        //     node.from_count
        //         .store(node.edge(Direction::From).0, Ordering::Relaxed);
            
        // }
    
        // println!("graph run:---------------, to_len:{}, systems_len:{}, node_len: {:?}, \ndiff: {:?}", to_len, systems.len(), inner.nodes.len(), 
        //     inner.nodes.iter().enumerate().filter(|r| {
        //         for i in inner.froms.iter() {
        //             if i.index() == r.0 {
        //                 return false;
        //             }
        //         }
        //         return true;
        //     }).map(|r| {
        //         r.0
        //     }).collect::<Vec<usize>>()
        // );

        // 从graph的froms开始执行
        // println!("run !!!!===={:?}", (&self.1, inner.froms.len(), inner.froms.iter().map(|r| {r.index()}).collect::<Vec<usize>>()));
<<<<<<< HEAD
        #[cfg(debug_assertions)]
        if COMPONENT_INDEX.load(std::sync::atomic::Ordering::Relaxed)  < std::usize::MAX 
=======
        if COMPONENT_INDEX.load(std::sync::atomic::Ordering::Relaxed) < usize::MAX 
>>>>>>> 04d4aa41
        {
            println!("run====={:?}, {:?}", &self.1,  self.2.len());
        }
        // let t = pi_time::Instant::now();
        for i in self.2.iter() {
            let node = unsafe { inner.nodes.load_unchecked(*i) };
            
            match node.label {
                NodeType::System(sys_index, _) => {
                    // println!("RUN_START=========={:?}", (node_index.index(), node.label()));
                    // let rt1 = rt.clone();
                    // let g = self.clone();
                    // let inner = g.0.as_ref();
                    let sys = unsafe { systems.load_unchecked(sys_index) };
                    // let old_status = node.status.fetch_add(NODE_STATUS_STEP, Ordering::Relaxed);
                    // println!("exec, sys_index: {:?} sys:{:?}", sys_index, sys.name());
                    // 如果node为要执行的system，并且未被锁定原型，则执行对齐原型
                    // if old_status & NODE_STATUS_ALIGN_MASK == 0 {
                        sys.align(world);
                    // }
                    // NODE_STATUS_RUNNING
                    // node.status.fetch_add(NODE_STATUS_STEP, Ordering::Relaxed);
<<<<<<< HEAD
                    #[cfg(debug_assertions)]
                    if COMPONENT_INDEX.load(std::sync::atomic::Ordering::Relaxed) < std::usize::MAX 
=======
                    if COMPONENT_INDEX.load(std::sync::atomic::Ordering::Relaxed) < usize::MAX 
>>>>>>> 04d4aa41
                {
                    println!("run start===={:?}", sys.name());
                }
                    #[cfg(feature = "trace")]
                    {
                        use tracing::Instrument;
                        let system_span = tracing::info_span!("system", name = &**sys.name());
                        sys.run(world).instrument(system_span).await;
                    }
                    #[cfg(not(feature = "trace"))]
                    sys.run(world).await;
                }
                _ => {
                    // RUN_START + RUNNING
                    // node.status
                    //     .fetch_add(NODE_STATUS_STEP + NODE_STATUS_STEP, Ordering::Relaxed);
                    // self.exec_end(systems, rt, world, node, node_index)
                }
            }

        }
        // println!("run====={:?}, {:?}, {:?}", &self.1,  self.2.len(), pi_time::Instant::now() - t);
        // println!("run1 !!!!===={}", inner.froms.len());
        // let r = inner.receiver.recv().await;
        // println!("run2 !!!!===={}", inner.froms.len());
        // r
        Ok(())
        
    }


    fn exec<A: AsyncRuntime>(
        &self,
        systems: &'static SafeVec<BoxedSystem>,
        rt: &A,
        world: &'static World,
        node_index: NodeIndex,
        node: &Node,
    ) {
        // println!("exec, node_index: {:?}", node_index);
        match node.label {
            NodeType::System(sys_index, _) => {
                // println!("RUN_START=========={:?}", (node_index.index(), node.label()));
                let rt1 = rt.clone();
                let g = self.clone();
                let _ = rt.spawn(async move {
                    let inner = g.0.as_ref();
                    let node = unsafe { inner.nodes.load_unchecked(node_index.index()) };
                    let sys = unsafe { systems.load_unchecked(sys_index) };
                    let old_status = node.status.fetch_add(NODE_STATUS_STEP, Ordering::Relaxed);
                    // println!("exec, sys_index: {:?} sys:{:?}", sys_index, sys.name());
                    // 如果node为要执行的system，并且未被锁定原型，则执行对齐原型
                    if old_status & NODE_STATUS_ALIGN_MASK == 0 {
                        sys.align(world);
                    }
                    
                    // NODE_STATUS_RUNNING
                    node.status.fetch_add(NODE_STATUS_STEP, Ordering::Relaxed);
                    // println!("run start===={:?}", sys.name());
                    #[cfg(feature = "trace")]
                    {
                        use tracing::Instrument;
                        let system_span = tracing::info_span!("system", name = &**sys.name());
                        sys.run(world).instrument(system_span).await;
                    }
                    #[cfg(not(feature = "trace"))]
                    sys.run(world).await;
                    // println!("run end===={:?}", sys.name());
                    g.exec_end(systems, &rt1, world, node, node_index)
                });
            }
            _ => {
                // RUN_START + RUNNING
                node.status
                    .fetch_add(NODE_STATUS_STEP + NODE_STATUS_STEP, Ordering::Relaxed);
                self.exec_end(systems, rt, world, node, node_index)
            }
        }
    }
    fn exec_end<A: AsyncRuntime>(
        &self,
        systems: &'static SafeVec<BoxedSystem>,
        rt: &A,
        world: &'static World,
        node: &Node,
        index: NodeIndex,
    ) {
        // println!("exec_end===={:?}", node.label());
        // RUN_END
        let mut status =
            node.status.fetch_add(NODE_STATUS_STEP, Ordering::Relaxed) + NODE_STATUS_STEP;
        // 添加to邻居时，会锁定状态。如果被锁定，则等待锁定结束才去获取邻居
        // 如果全局同时有2个原型被添加，NODE_STATUS_RUN_END之后status又被加1，则会陷入死循环
        while status & 1 == 1 {
            spin_loop();
            status = node.status.load(Ordering::Relaxed);
        }
        let inner = self.0.as_ref();
        // 执行后，检查to边的数量
        // 创建to邻居节点的迭代器
        let it = NeighborIter::new(inner, Direction::To, node.edge(Direction::To));
        // let mut it1 = it.clone();
        // print!("exec next, node_index: {:?}, [", node_index);
        // while let Some(n) = it1.next() {
        //     print!("n:{:?}, ", n);
        // }
        // println!("]");
        // println!("exec_end====={:?}", (node.label(), it.edge.0, it.clone().map(|r| {r.index()}).collect::<Vec<usize>>()));
        // println!("to====={:?}", (index, it.edge.0, it.clone().map(|r| {
        //     let node = unsafe { inner.nodes.load_unchecked(r.index()) };
        //     let from_count = node.from_count.load(Ordering::Relaxed);

        //     let from = NeighborIter::new(inner, Direction::From, node.edge(Direction::From));

        //     (r.index(), from_count as usize, from.map(|r| {r.index()}).collect::<Vec<usize>>())
        // }).collect::<Vec<(usize, usize, Vec<usize>)>>(), node.label(), inner.to_count.load(Ordering::Relaxed)));
        if it.edge.0 == 0 {
            // 设置成结束状态
            node.status.fetch_add(NODE_STATUS_STEP, Ordering::Relaxed);
            // println!("run_over====={:?}", (index, node.label(), inner.to_count.load(Ordering::Relaxed)));
            //  to边的数量为0，表示为结束节点，减少to_count
            return inner.run_over(rt);
        }
        // 迭代to的邻居节点，减节点的from_count，如果减到0，则递归执行
        for n in it {
            let node = unsafe { inner.nodes.load_unchecked(n.index()) };
            let r = node.from_count.fetch_sub(1, Ordering::Relaxed);
            if r == 1 {
                // 减到0，表示要执行该节点
                self.exec(systems, rt, world, n, node);
            }
        }
        // 设置成结束状态
        node.status.fetch_add(NODE_STATUS_STEP, Ordering::Relaxed);
}
    // 图的整理方法， 将图和边的内存连续，去除原子操作
    pub fn settle(&mut self) {
        let inner = unsafe { Share::get_mut_unchecked(&mut self.0) };
        inner.nodes.settle(0);
        inner.edges.settle(0);
    }
}

pub struct GraphInner {
    nodes: AppendVec<Node>,
    edges: AppendVec<Edge>,
    map: DashMap<(u128, ComponentIndex), NodeIndex>,
    to_len: ShareU32,
    froms: Vec<NodeIndex>,
    lock: ShareMutex<()>,
    to_count: ShareU32,
    sender: Sender<()>,
    receiver: Receiver<()>,
    sys_len: ShareU32,
}

impl GraphInner {

    // 查找图节点， 如果不存在将该label放入图的节点中，保存id到图节点索引的对应关系， 图的to_len也加1
    fn find_node(&self, id: (u128, ComponentIndex), label: NodeType, name: &str) -> (NodeIndex, bool) {
        match self.map.entry(id) {
            Entry::Occupied(entry) => (entry.get().clone(), false),
            Entry::Vacant(entry) => {
                self.to_len.fetch_add(1, Ordering::Relaxed);
                let n = Node::new(label.clone());
                n.from_count.fetch_add(1, Ordering::Relaxed);
                let node_index = NodeIndex::new(self.nodes.insert(n));
                entry.insert(node_index);
                // println!("find_node====={:?}", (node_index.index(), self.to_len.load(Ordering::Relaxed), name, label));
                (node_index, true)
            }
        }
    }

    fn adjust_edges(&self, vec: &Vec<NodeIndex>, from: NodeIndex, to: NodeIndex) {
        if from.is_null() {
            for node_index in vec {
                self.adjust_edge(*node_index, to);
            }
        }else{
            for node_index in vec {
                self.adjust_edge(from, *node_index);
            }
        }
    }
    // 尝试link2个节点，检查并调整to节点的from，如果已经连接，则忽略
    // from是系统节点，to原型节点，to的所有的from节点，都是system节点，全遍历，根据先后，将当前的from添加前后边
    fn adjust_edge(&self, from: NodeIndex, to: NodeIndex) {
        // println!("adjust_edge, from:{:?}, to:{:?}", from, to);
        let mut big_node_index = u32::MAX;
        let mut small_node_index = -1;
        for old_from in self.neighbors(to, Direction::From) {
            if old_from < from {
                // 如果from_node_index比当前system小
                if old_from.index() as i32 > small_node_index {
                    // 则取from_node_index和small_node_index大的那个
                    small_node_index = old_from.index() as i32;
                }
            } else if old_from > from {
                if old_from.0 < big_node_index {
                    // 则取from_node_index和small_node_index小的那个
                    big_node_index = old_from.0;
                }
            } else {
                // 如果已经连接了，则返回
                return;
            }
        }
        // println!("adjust_edge1, from:{:?}, to:{:?}", big_node_index, small_node_index);
        // if big_node_index != u32::MAX && !self.has_edge(from, NodeIndex(big_node_index)) {
        //     self.add_edge(from, NodeIndex(big_node_index));
        // }
        // if small_node_index >= 0 && !self.has_edge(NodeIndex(small_node_index as u32), from) {
        //     self.add_edge(NodeIndex(small_node_index as u32), from);
        // }
        // 将当前的from和to节点连起来
        self.add_edge(from, to);
    }
    // 判断是否from和to已经有边
    fn has_edge(&self, from: NodeIndex, to: NodeIndex) -> Option<(NodeIndex, NodeIndex)> {
        let it = self.neighbors(to, Direction::From);
        // if from.0 == 30 {
        //     let f = unsafe { self.nodes.load_unchecked(from.index()) };
        //     let fe = f.edge(Direction::To);
        //     let p = unsafe { self.nodes.load_unchecked(to.index()) };
        //     let v = p.edge(Direction::From);
        //     let pp = self.nodes.load(to.index());
        //     println!("has_edge from:{}, from_p:{:p}, {:?}. to:{}, to_p:{:p}, {:?}, it: {:?}, b:{}, capacity:{}", from.0, f, fe, to.0, p, v, it.edge, pp.is_some(), self.nodes.vec_capacity());
        // }
        for old_from in it {
            if old_from == from {
                // 如果已经连接了，则返回true
                return Some((from, to));
            }
        }
        None
    }
    /// 添加边，3种情况， from为sys+to为ar， from为ar+to为sys， from为sys+to为sys
    /// from节点在被link时， 有可能正在执行，如果先执行后链接，则from_count不应该被加1。 如果先链接后执行，则from_count应该被加1。但代码上没有很好的方法区分两者。
    /// 因此，采用锁阻塞的方法，先将from节点的status锁加上，然后判断status为Wait，则可以from_len加1并链接，如果status为Over则不加from_len并链接。如果为Running，则等待status为Over后再进行链接。
    /// 因为采用status加1来锁定， 所以全局只能同时有1个原型被添加。
    fn add_edge(&self, from: NodeIndex, to: NodeIndex) {
        if self.has_edge(from, to).is_some() {
            return;
        }
        // 获得to节点
        let to_node = unsafe { self.nodes.load_unchecked(to.index()) };
        // 获得from节点
        let from_node = unsafe { self.nodes.load_unchecked(from.index()) };
        // 锁定status, exec时，就会等待解锁后，才访问to边
        let status = from_node.status.fetch_add(1, Ordering::Relaxed);
        // println!("add_edge, from:{:?}, to:{:?}, from_status:{:?}", from, to, status);
        let old_from = if status < NODE_STATUS_RUN_END {
            // 节点还为执行到遍历to边，先把to_node.from_count加1
            // 这一步，如果该to节点还未执行，则不会执行， 因为要等待from_count为0
            to_node.from_count.fetch_add(1, Ordering::Relaxed)
        } else if status >= NODE_STATUS_OVER {
            1
        } else {
            // 正在遍历to边，等待status为Over，如果为Over，表示exec对to边已经遍历过，可以修改to边了
            while from_node.status.load(Ordering::Relaxed) < NODE_STATUS_OVER {
                spin_loop();
            }
            1
        };

        // 获得to节点的from边数据
        let (from_edge_len, from_next_edge) = to_node.edge(Direction::From);
        // let from_cur = encode(from_edge_len, from_next_edge.0);
        // if from.0 == 30 {
        //     println!("add_edge: to:{}, to_p:{:p} {:?}", to.0, to_node, (from_edge_len, from_next_edge));
        // }
        // 获得from节点的to边数据
        let (to_edge_len, to_next_edge) = from_node.edge(Direction::To);
        // let to_cur = encode(to_edge_len, to_next_edge.0);

        // 设置边
        let e = Edge::new(from, from_next_edge, to, to_next_edge);
        // 设置from节点的to_edge, 线程安全的单链表操作
        let edge_index = EdgeIndex::new(self.edges.insert(e));
        // let e = unsafe { self.edges.load_unchecked(edge_index.index()) };

        // 先将to节点的from和边连起来
        to_node.edges[Direction::From.index()].store(encode(from_edge_len + 1, edge_index.0), Ordering::Relaxed);
        // let _ = self.link_edge(
        //     from,
        //     &to_node.edges[Direction::From.index()],
        //     from_cur,
        //     from_edge_len,
        //     edge_index,
        //     &e,
        //     Direction::From,
        // );

        // 将from节点的to和边连起来
        from_node.edges[Direction::To.index()].store(encode(to_edge_len + 1, edge_index.0), Ordering::Relaxed);
        // if from.0 == 30 {
        //     let (flen, fed) = decode(from_node.edges[Direction::To.index()].load(Ordering::Relaxed));
        //     let (len, ed) = decode(to_node.edges[Direction::From.index()].load(Ordering::Relaxed));
        //     println!("add=====, from: {} {}, to:{} {} {}", flen, fed, to.0, len, ed);
        // }
        // let old_to_len = self.link_edge(
        //     to,
        //     &from_node.edges[Direction::To.index()],
        //     to_cur,
        //     to_edge_len,
        //     edge_index,
        //     &e,
        //     Direction::To,
        // );
        // status解锁
        from_node.status.fetch_sub(1, Ordering::Relaxed);

       
        // if from.index() == 144 || to.index() == 144 {
        //     println!("add_edge====={:?}", (from, to, old_to_len, self.to_len.load(Ordering::Relaxed), from_node.label(), to_node.label(), ));
        // }

        // 如果from的旧的to_len值为0，表示为结束节点，现在被连起来了，要将全局的to_len减1, to_count也减1
        if to_edge_len == 0 {
            self.to_len.fetch_sub(1, Ordering::Relaxed);
            self.to_count.fetch_sub(1, Ordering::Relaxed);
        }
        // 该to节点的from_count已经为0，表示正在执行（本身依赖为0的节点， 一定已经将任务派发出去了， 可以认为是正在执行的状态）
        if old_from == 0 {
            // 则添加状态2锁定原型， 使得还未进行原型对齐的to执行时不进行原型对齐；
            // 不进行原型对齐的原因： 
            //     假定系统S1生成原生A1， 系统S2对A1存在只读引用，他们在并行执行（注意， 在A1原型生成之前，S1和S2可能不存在先后顺序，他们可以并行）
            //     如果S2系统进行原型对齐， 将能看到A1，那么， S1写入A1与S2读取A1并行执行，可能存在数据不一致的情况
            let mut state = to_node.status.fetch_add(2, Ordering::Relaxed);

            // 如果该to正处于对齐阶段，则等待，直到to进入到RUNNING状态，以保证to看不到原型
            if state & NODE_STATUS_RUN_START == NODE_STATUS_RUN_START {
                while state < NODE_STATUS_RUNNING {
                    spin_loop();
                    state = to_node.status.load(Ordering::Relaxed);
                }
            }
        }
    }

    // 将节点和指定方向和边连起来, 线程安全的无锁单链表操作
    fn link_edge(
        &self,
        node_index: NodeIndex,
        node_edge: &ShareU64,
        mut cur: u64,
        mut edge_len: u32,
        edge_index: EdgeIndex,
        edge: &Edge,
        d: Direction,
    ) -> u32 {
        // 先尝试替换
        cur = match node_edge.compare_exchange(
            cur,
            encode(edge_len + 1, edge_index.0),
            Ordering::Relaxed,
            Ordering::Relaxed,
        ) {
            Ok(_) => return edge_len,
            Err(old) => old,
        };
        let next_edge = loop {
            spin_loop();
            // 更新next_edge
            let r = decode(cur);
            edge_len = r.0;
            // 再次尝试将当前边设到节点上，cur_edge_len+1
            cur = match node_edge.compare_exchange(
                cur,
                encode(edge_len + 1, edge_index.0),
                Ordering::Relaxed,
                Ordering::Relaxed,
            ) {
                Ok(_) => break EdgeIndex(r.1),
                Err(old) => old,
            };
        };
        // 节点的边设置成功后，将边的节点重新设置
        edge.store(d, node_index, next_edge);
        return edge_len;
    }

    // 获得指定节点的边迭代器
    fn neighbors(&self, node_index: NodeIndex, d: Direction) -> NeighborIter<'_> {
        let edge = if let Some(node) = self.nodes.load(node_index.index()) {
            node.edge(d)
        } else {
            (0, EdgeIndex(u32::null()))
        };
        NeighborIter::new(self, d, edge)
    }

    // 尝试run是否over
    fn run_over<A: AsyncRuntime>(&self, rt: &A) {
        let r = self.to_count.fetch_sub(1, Ordering::Relaxed);
        // println!("run_over!!! to_count: {}", r);
        if r == 1 {
            let s = self.sender.clone();
            let _ = rt.spawn(async move {
                s.send(()).await.unwrap();
            });
        } else if r == 5 {
            // for n in self.nodes.iter() {
            //     // println!("next exec====={:?}", (n.label(), n.from_count.load(Ordering::Relaxed)));
            //     if n.from_count.load(Ordering::Relaxed) != 0 {
            //         println!("next exec====={:?}", (n.label(), n.from_count.load(Ordering::Relaxed)));
            //         // v.push(format!("{:?}", ));
            //     }
            //     // // let it = NeighborIter::new(inner, Direction::To, node.edge(Direction::To));
            //     // println!("next exec====={:?}", v.join("\n"));
            // }
        }
    }
}

impl Default for GraphInner {
    fn default() -> Self {
        let (sender, receiver) = bounded(1);
        Self {
            nodes: Default::default(),
            edges: Default::default(),
            map: Default::default(),
            to_len: ShareU32::new(0),
            froms: Default::default(),
            lock: ShareMutex::new(()),
            to_count: ShareU32::new(0),
            sender,
            receiver,
            sys_len: ShareU32::new(0),
        }
    }
}
#[derive(Clone)]
pub struct NeighborIter<'a> {
    inner: &'a GraphInner,
    d: Direction,
    edge: (u32, EdgeIndex),
}
impl<'a> NeighborIter<'a> {
    fn new(inner: &'a GraphInner, d: Direction, edge: (u32, EdgeIndex)) -> Self {
        Self { inner, d, edge }
    }
}
impl<'a> Iterator for NeighborIter<'a> {
    type Item = NodeIndex;
    #[inline(always)]
    fn next(&mut self) -> Option<Self::Item> {
        if self.edge.0 == 0 {
            return None;
        }
        self.edge.0 -= 1;
        let edge = unsafe { self.inner.edges.load_unchecked(self.edge.1.index()) };
        let (node_index, next_edge) = edge.load(self.d);
        self.edge.1 = next_edge;
        Some(node_index)
    }
    fn size_hint(&self) -> (usize, Option<usize>) {
        (self.edge.0 as usize, Some(self.edge.0 as usize))
    }
}
impl Debug for NeighborIter<'_> {
    fn fmt(&self, f: &mut Formatter<'_>) -> Result {
        f.debug_list().entries(self.clone()).finish()
    }
}

#[derive(Clone)]
pub enum NodeType {
    None,
    System(usize, Cow<'static, str>),
    ArchetypeComponent(u128, Cow<'static, str>),
    Res(Cow<'static, str>),
    Set(Cow<'static, str>),
}
impl NodeType {
    // 类型的名字
    pub fn type_name(&self) -> &Cow<'static, str> {
        match &self {
            NodeType::None => &Cow::Borrowed("None"),
            NodeType::System(_, sys_name) => &sys_name,
            NodeType::ArchetypeComponent(_, s) => &s, // 要改一下，但是先这样吧
            NodeType::Res(s) => &s,
            NodeType::Set(s) => &s,
        }
    }
}
impl Debug for NodeType {
    fn fmt(&self, f: &mut Formatter<'_>) -> Result {
        match &self {
            NodeType::None => write!(f, "None"),
            NodeType::System(_, sys_name) => write!(f, "System({:?})", sys_name),
            NodeType::ArchetypeComponent(id, s) => write!(f, "ArchetypeComponent({},{:?})", id, s),
            NodeType::Res(s) => write!(f, "Res({:?})", s),
            NodeType::Set(s) => write!(f, "Set({:?})", s),
        }
    }
}
impl Display for NodeType {
    fn fmt(&self, f: &mut Formatter<'_>) -> Result {
        match &self {
            NodeType::None => write!(f, "None"),
            NodeType::System(_, sys_name) => write!(f, "System({:?})", sys_name),
            NodeType::ArchetypeComponent(id, s) => write!(f, "ArchetypeComponent({},{:?})", id, s),
            NodeType::Res(s) => write!(f, "Res({:?})", s),
            NodeType::Set(s) => write!(f, "Set({:?})", s),
        }
    }
}

// 空边， 长度为0， next_edge为null
const NULL_EDGE: u64 = encode(0, u32::MAX);

pub struct Node {
    // edges的索引，from在0位， to在1位。ShareU64里，低32位是edge总数量。高32位是第一个edge的索引。
    edges: [ShareU64; 2],
    status: ShareU32,
    label: NodeType,
    // from edge的计数，每from执行一次，会减一
    from_count: ShareU32,
}
impl Node {
    #[inline(always)]
    fn new(label: NodeType) -> Self {
        Self {
            edges: [ShareU64::new(NULL_EDGE), ShareU64::new(NULL_EDGE)],
            status: ShareU32::new(NODE_STATUS_WAIT),
            label,
            from_count: ShareU32::new(0),
        }
    }

    #[inline(always)]
    pub fn label(&self) -> &NodeType {
        &self.label
    }
    #[inline(always)]
    pub fn is_system(&self) -> bool {
        match self.label {
            NodeType::System(_, _) => true,
            _ => false,
        }
    }
    #[inline(always)]
    pub fn edge(&self, d: Direction) -> (u32, EdgeIndex) {
        let (len, edge) = decode(unsafe { self.edges.get_unchecked(d.index()).load(Ordering::Relaxed) });
        (len, EdgeIndex(edge))
    }
}
impl Default for Node {
    fn default() -> Self {
        Self {
            edges: [ShareU64::new(NULL_EDGE), ShareU64::new(NULL_EDGE)],
            status: ShareU32::new(NODE_STATUS_OVER),
            label: NodeType::None,
            from_count: ShareU32::new(0),
        }
    }
}
impl Debug for Node {
    fn fmt(&self, f: &mut Formatter<'_>) -> Result {
        let (from_len, from) = self.edge(Direction::From);
        let (to_len, to) = self.edge(Direction::To);
        f.debug_struct("Node")
            .field("label", &self.label)
            .field("from_len", &from_len)
            .field("from_first_edge", &from)
            .field("to_len", &to_len)
            .field("to_first_edge", &to)
            .finish()
    }
}

/// 边。from在0位， to在1位。ShareU64里，低32位是节点的索引。高32位是下一个edge的索引。
pub struct Edge([ShareU64; 2]);

impl Edge {
    #[inline(always)]
    fn new(
        from_node: NodeIndex,
        from_next_edge: EdgeIndex,
        to_node: NodeIndex,
        to_next_edge: EdgeIndex,
    ) -> Self {
        Self([
            ShareU64::new(encode(from_node.0, from_next_edge.0)),
            ShareU64::new(encode(to_node.0, to_next_edge.0)),
        ])
    }
    #[inline(always)]
    pub fn load(&self, d: Direction) -> (NodeIndex, EdgeIndex) {
        unsafe {
            transmute(decode(
                self.0.get_unchecked(d.index()).load(Ordering::Relaxed),
            ))
        }
    }
    #[inline(always)]
    fn store(&self, d: Direction, node: NodeIndex, next_edge: EdgeIndex) {
        unsafe {
            self.0
                .get_unchecked(d.index())
                .store(encode(node.0, next_edge.0), Ordering::Relaxed)
        };
    }
}
impl Default for Edge {
    #[inline(always)]
    fn default() -> Self {
        Self([ShareU64::null(), ShareU64::null()])
    }
}
impl Debug for Edge {
    fn fmt(&self, f: &mut Formatter<'_>) -> Result {
        let (from_node, from_next_edge) = self.load(Direction::From);
        let (to_node, to_next_edge) = self.load(Direction::To);
        f.debug_struct("Edge")
            .field("from_node", &from_node)
            .field("from_next_edge", &from_next_edge)
            .field("to_node", &to_node)
            .field("to_next_edge", &to_next_edge)
            .finish()
    }
}

#[inline(always)]
pub(crate) const fn encode(low: u32, high: u32) -> u64 {
    (low as u64) | ((high as u64) << 32)
}
#[inline(always)]
pub(crate) const fn decode(value: u64) -> (u32, u32) {
    let low = value & 0xffff_ffff;
    let high = value >> 32;
    (low as u32, high as u32)
}

struct Notify<'a>(
    ExecGraph,
    Share<SafeVec<BoxedSystem>>,
    bool,
    PhantomData<&'a ()>,
);
impl<'a> Listener for Notify<'a> {
    type Event = ArchetypeInit<'a>;

    #[inline(always)]
    fn listen(&self, ar: Self::Event) {
        // self.0.add_archetype_node(&self.1, 0..self.1.len(), &ar.0, &ar.1);
        // log::trace!("{:?}", Dot::with_config(&self.0, Config::empty()));
        // let _ = std::fs::write("system_graph".to_string() + self.0.1.as_str() + ".dot", Dot::with_config(&self.0, Config::empty()).to_string());
        // self.0.check();
    }
}


/// 图节点
#[derive(Debug, Clone)]
pub struct NGraphNode {
    // 该节点的入度节点
    from: Vec<usize>,
    // 该节点的出度节点
    to: Vec<usize>,
	
}

#[derive(Default)]
pub struct NGraph {
    nodes: pi_map::vecmap::VecMap<NGraphNode>,
    from: Vec<usize>,
    to: Vec<usize>,
    edges: HashSet<(usize, usize)>,
}

impl NGraph {
	/// 如果parent_graph_id是Null， 表示插入到根上
    pub fn add_node(&mut self, k: usize) {
        if self.nodes.contains(k) {
            panic!("节点已经存在{:?}", k);
        }
        self.nodes.insert(k, NGraphNode {
            from: Vec::new(),
            to: Vec::new(),
        });
    }

    pub fn add_edge(&mut self, before: usize, after: usize, graph: &GraphInner) {
        if self.edges.contains(&(before, after)) {
            // return;
            panic!("边已经存在！！{:?}", (before, after));
        }
        self.edges.insert((before, after));
		let before_node = self.nodes.get_mut(before).unwrap();
        before_node.to.push(after);

        let after_node = self.nodes.get_mut(after).unwrap();
        after_node.from.push(before);
    }

    pub fn build(&mut self) -> std::result::Result<Vec<usize>, Vec<usize>>  {
        let mut queue = std::collections::VecDeque::new();
        let mut counts: VecMap<usize> = VecMap::with_capacity(self.nodes.len());
        for k in self.nodes.iter().enumerate() {
            if let Some(r) = k.1 {
                if r.from.is_empty() {
                    queue.push_back(k.0);
                }
                counts.insert(k.0, r.from.len());
            }
        }

        let nodes = &self.nodes;
        let mut topological = Vec::new();
        let mut topological_len = 0;
        while let Some(k) = queue.pop_front() { // 遍历依赖就绪的节点
			let node = nodes.get(k).unwrap();
			topological.push(k);
			topological_len += 1;
            
			
            // 处理 from 的 下一层
           
			// println!("from = {:?}, to: {:?}", k, &node.to);
            // 遍历节点的后续节点
            for to in &node.to  {
				// println!("graph's each = {:?}, count = {:?}", to, counts[*to]);
				counts[*to] -= 1;
                // handle_set.insert(*to, ());
				if counts[*to] == 0 {
					queue.push_back(*to);
				}
            }
        }

		// 如果拓扑排序列表的节点数等于图中的总节点数，则返回拓扑排序列表，否则返回空列表（说明图中存在环路）
		if topological_len == nodes.len() {
			// topological = topos;
			return Ok(topological);
		}

		let not_contains = nodes.iter().enumerate().map(|k|{k.clone()}).filter(|r| {
            match r.1 {
                Some(r) => r,
                None => return false,
            };
			let is_not_contains = !topological.contains(&r.0);

			return  is_not_contains;
		}).map(|r| {r.0}).collect::<Vec<usize>>();

        // println!("cycle1======{:?}", not_contains);
		let mut iter = not_contains.into_iter();
		while let Some(n) = iter.next() {
			let mut cycle_keys = Vec::new();
			Self::find_cycle(nodes, n, &mut cycle_keys, Vec::new(), HashSet::default());

			if cycle_keys.len() > 0 {
				return Err(cycle_keys);
			}
		}

        Err(Default::default())
    }

    // 寻找循环依赖
    fn find_cycle(map: &VecMap<NGraphNode>, node: usize, nodes: &mut Vec<usize>, mut indexs: Vec<usize>, mut nodes_set: HashSet<usize>) {
		nodes.push(node.clone());
        nodes_set.insert(node);
        indexs.push(0);
        // println!("find_cycle======{:?}, {:?}", nodes, map.len());
        // let mut i = 0;
        while nodes.len() > 0 {
            let index = nodes.len() - 1;
            let k = &nodes[index];
            let n = map.get(*k).unwrap();
            let to = &n.to;
            let child_index = indexs[index];
            // if i < 500 {
            //     //   println!("pop====={:?}", (index, k, child_index, to.len(), &n.from, to));
            //       i += 1;
            // }
          
            if child_index >= to.len() {
                if let Some(r) = nodes.pop() {
                    nodes_set.remove(&r);
                }
                indexs.pop();
               
                continue
            }
            let child = to[child_index].clone();
            // if child == node {
            //     break;
            // }

            if nodes_set.contains(&child) {
                let i = nodes.iter().position(|r| {*r == child}).unwrap();
                let r = nodes[i..].to_vec();
                *nodes = r;
                break;
            }
            indexs[index] += 1;
            nodes.push(child);
            nodes_set.insert(child);
            indexs.push(0);
        }
    }

}<|MERGE_RESOLUTION|>--- conflicted
+++ resolved
@@ -436,12 +436,8 @@
 
         // 从graph的froms开始执行
         // println!("run !!!!===={:?}", (&self.1, inner.froms.len(), inner.froms.iter().map(|r| {r.index()}).collect::<Vec<usize>>()));
-<<<<<<< HEAD
         #[cfg(debug_assertions)]
         if COMPONENT_INDEX.load(std::sync::atomic::Ordering::Relaxed)  < std::usize::MAX 
-=======
-        if COMPONENT_INDEX.load(std::sync::atomic::Ordering::Relaxed) < usize::MAX 
->>>>>>> 04d4aa41
         {
             println!("run====={:?}, {:?}", &self.1,  self.2.len());
         }
@@ -464,12 +460,8 @@
                     // }
                     // NODE_STATUS_RUNNING
                     // node.status.fetch_add(NODE_STATUS_STEP, Ordering::Relaxed);
-<<<<<<< HEAD
                     #[cfg(debug_assertions)]
                     if COMPONENT_INDEX.load(std::sync::atomic::Ordering::Relaxed) < std::usize::MAX 
-=======
-                    if COMPONENT_INDEX.load(std::sync::atomic::Ordering::Relaxed) < usize::MAX 
->>>>>>> 04d4aa41
                 {
                     println!("run start===={:?}", sys.name());
                 }
