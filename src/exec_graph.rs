//! 异步执行 静态有向无环图 的执行节点
//! 执行节点有3种，system执行节点，原型执行节点， 单例执行节点
//! 内部维护了图的节点向量和边向量
//! 执行节点采用pi_append_vec存放, 边也采用pi_append_vec
//! 执行图本身支持动态添加原型执行节点及创建相应的边，
//! 可线程安全的放入新节点和边，并线程安全的连接from和to的边
//! 如果有A对X写和Y读，则创建Y-->A和A-->X的边
//! 如果有A和B都会对X写，写不能并行，而A在B前面先写，则创建A-->B的边， 这样B就会等待A执行后再执行
//!
//! 在检查边和添加边是有时间间隔的，为了保证这个过程不会有改变，添加原型节点时需要锁住，保证不会同时添加2个原型节点。
//! 图执行时，是无锁的。执行时要遍历to边，添加时要修改to边，同时为了保证from_count被正确减少，要求执行或添加必须串行，因此通过节点状态来互相等待。
//! 图执行时，会根据节点状态等待添加节点完成，添加节点时也会根据节点状态等待节点执行完成，为了防止死锁，要求system.align方法必须不会调用添加原型节点，并尽快完成。

use std::any::TypeId;
use std::borrow::Cow;
use std::collections::HashSet;
use std::ops::Range;
use std::fmt::{Debug, Display, Formatter, Result};
use std::hint::spin_loop;
use std::marker::PhantomData;
use std::mem::transmute;
use std::sync::atomic::Ordering;

use async_channel::{bounded, Receiver, RecvError, Sender};
use dashmap::mapref::entry::Entry;
use dashmap::DashMap;

use pi_append_vec::AppendVec;
use pi_arr::Iter;
use pi_async_rt::prelude::AsyncRuntime;
use pi_map::vecmap::VecMap;
use pi_null::Null;
use pi_share::{fence, Share, ShareMutex, ShareU32, ShareU64};

use crate::archetype::{Archetype, ArchetypeDependResult, Flags};
use crate::dot::{Config, Dot};
use crate::listener::Listener;
use crate::safe_vec::SafeVec;
use crate::system::BoxedSystem;
use crate::world::{ArchetypeInit, ComponentIndex, World};

const NODE_STATUS_STEP: u32 = 0x1000_0000;
const NODE_STATUS_ALIGN_MASK: u32 = !0x1000_0001;

const NODE_STATUS_WAIT: u32 = 0;
const NODE_STATUS_RUN_START: u32 = NODE_STATUS_STEP; // 节点执行前（包括原型节点）前，状态被设为RUN_START
const NODE_STATUS_RUNNING: u32 = NODE_STATUS_RUN_START + NODE_STATUS_STEP; // system系统如果通过长度检查新原型后，状态被设为Running
const NODE_STATUS_RUN_END: u32 = NODE_STATUS_RUNNING + NODE_STATUS_STEP; // 节点执行后（包括原型节点）前，状态被设为RUN_END
const NODE_STATUS_OVER: u32 = NODE_STATUS_RUN_END + NODE_STATUS_STEP; // 节点的所有to邻居都被调用后，状态才为Over


#[derive(Clone, Copy, Debug, PartialEq, PartialOrd, Ord, Eq, Hash)]
pub struct NodeIndex(u32);
impl NodeIndex {
    #[inline]
    pub fn new(index: usize) -> Self {
        NodeIndex(index as u32)
    }
    #[inline]
    pub fn index(self) -> usize {
        self.0 as usize
    }
}
impl Null for NodeIndex {
    fn null() -> Self {
        Self(u32::null())
    }

    fn is_null(&self) -> bool {
        self.0.is_null()
    }
}
#[derive(Clone, Copy, Debug, PartialEq, PartialOrd, Ord, Eq, Hash)]
pub struct EdgeIndex(u32);
impl EdgeIndex {
    #[inline]
    pub fn new(index: usize) -> Self {
        EdgeIndex(index as u32)
    }
    #[inline]
    pub fn index(self) -> usize {
        self.0 as usize
    }
}
impl Null for EdgeIndex {
    fn null() -> Self {
        Self(u32::null())
    }

    fn is_null(&self) -> bool {
        self.0.is_null()
    }
}
// Index into the NodeIndex and EdgeIndex arrays
/// Edge direction.
#[derive(Clone, Copy, Debug, PartialEq, PartialOrd, Ord, Eq, Hash)]
#[repr(usize)]
pub enum Direction {
    /// An `From` edge is an inbound edge *to* the current node.
    From = 0,
    /// An `To` edge is an outward edge *from* the current node.
    To = 1,
}

impl Direction {
    /// Return the opposite `Direction`.
    #[inline]
    pub const fn opposite(self) -> Direction {
        unsafe { transmute((self as usize) ^ 1) }
    }

    /// Return `0` for `To` and `1` for `From`.
    #[inline]
    pub const fn index(self) -> usize {
        self as usize
    }
}

fn vec_set(vec: &mut Vec<NodeIndex>, index: usize, value: NodeIndex) {
    if vec.len() <= index {
        vec.resize(index + 1, NodeIndex::null());
    }
    *unsafe { vec.get_unchecked_mut(index) } = value;
}
#[derive(Clone)]
pub struct ExecGraph(Share<GraphInner>, String);

impl ExecGraph {
    pub fn new(name: String) -> Self {
        Self(Default::default(), name)
    }

    pub fn check(&self) {
        let graph = self.0.as_ref();
        let mut ngraph = NGraph::default();
        for n in graph.nodes.iter().enumerate() {
            ngraph.add_node(n.0);
        }

        for edge in graph.edges.iter() {
            let from = edge.load(Direction::From).0;
            let to = edge.load(Direction::To).0;
            ngraph.add_edge(from.index() as usize, to.index() as usize, graph);
        }

        let cycle_keys = ngraph.build();
        if cycle_keys.len() > 0 {
            let cycle: Vec<(usize, &Node)> = cycle_keys.iter().map(|k| {(k.clone(), graph.nodes.get(*k).unwrap())}).collect();
            panic!("cycle=========={:?}", cycle);
        }
    }

    pub fn add_system(&self, sys_index: usize, sys_name: Cow<'static, str>) -> NodeIndex {
        let inner = self.0.as_ref();
        inner.to_len.fetch_add(1, Ordering::Relaxed);
        
        let index = inner.nodes.insert(Node::new(NodeType::System(sys_index, sys_name.clone())));
        // println!("find_node====={:?}", (index, inner.to_len.load(Ordering::Relaxed), &self.1, sys_name));
        //inner.map.insert((sys_index as u128, 0), NodeIndex(index as u32));
        NodeIndex(index as u32)
    }
    pub fn add_set(&self, set_name: Cow<'static, str>) -> NodeIndex {
        let inner = self.0.as_ref();
        inner.to_len.fetch_add(1, Ordering::Relaxed);
        
        let index = inner.nodes.insert(Node::new(NodeType::Set(set_name)));
        NodeIndex(index as u32)
    }
    pub fn add_edge(&self, from: NodeIndex, to: NodeIndex) {
        let inner = self.0.as_ref();
        inner.add_edge(from, to);
    }
    pub fn node_references<'a>(&'a self) -> Iter<'a, Node> {
        self.0.as_ref().nodes.iter()
    }
    pub fn edge_references<'a>(&'a self) -> Iter<'a, Edge> {
        self.0.as_ref().edges.iter()
    }
    // 获得指定节点的边迭代器
    pub fn neighbors(&self, node_index: NodeIndex, d: Direction) -> NeighborIter<'_> {
        self.0.as_ref().neighbors(node_index, d)
    }
    pub fn froms(&self) -> &Vec<NodeIndex> {
        let inner = self.0.as_ref();
        &inner.froms
    }
    pub fn to_len(&self) -> u32 {
        let inner = self.0.as_ref();
        inner.to_len.load(Ordering::Relaxed)
    }
    /// 初始化方法，每个图可被执行多次， 已经初始化的system和world上的资源和原型不会再次生成图节点
    /// 将system, res, archetype, 添加成图节点，并维护边
    pub fn initialize(&mut self, systems: Share<SafeVec<BoxedSystem>>, world: &mut World, init_notify: bool) {
        let inner = self.0.as_ref();
        let old_sys_len = inner.sys_len.load(Ordering::Relaxed);
        let new_sys_len = systems.len();
        inner.sys_len.store(new_sys_len as u32, Ordering::Relaxed);
        let range = old_sys_len as usize..new_sys_len;
        // 首先初始化新增的system，有Insert的会产生对应的原型，如果有监听器，则会立即调用add_archetype_node
        for sys in systems.slice(range.clone()) {
            sys.initialize(world);
        }
        // 遍历world上的单例资源，测试和system的读写关系
        for r in world.single_res_map.iter() {
            self.add_res_node(&systems, range.clone(), r.key(), &r.value().2, true, world);
        }
        // 遍历world上的多例资源，测试和system的读写关系
        for r in world.multi_res_map.iter() {
            self.add_res_node(&systems, range.clone(), r.key(), r.value().name(), false, world);
        }
        // 遍历已有的原型，添加原型节点，添加原型和system的依赖关系产生的边
        for r in world.archetype_arr.iter() {
            self.add_archetype_node(&systems, range.clone(), r, world);
        }
        log::trace!("res & archtypes initialized, {:?}", Dot::with_config(&self, Config::empty()));
        let _ = std::fs::write("system_graph".to_string() + self.1.as_str() + ".dot", Dot::with_config(&self, Config::empty()).to_string());

        self.check();
        // nodes和edges整理AppendVec
        let inner = Share::<GraphInner>::get_mut(&mut self.0).unwrap();
        inner.nodes.collect();
        inner.edges.collect();
        let mut to_len = 0;
        // 计算froms节点和to_len
        for (index, node) in inner.nodes.iter().enumerate() {
            if node.edge(Direction::From).0 == 0 {
                inner.froms.push(NodeIndex::new(index));
            }
            if node.edge(Direction::To).0 == 0 {
                to_len += 1;
            }
        }
        assert_eq!(to_len, self.to_len());
        // 如果需要初始化监听，并且图还没有添加过监听器，则添加监听器
        if init_notify && old_sys_len == 0 {
            // 监听原型创建， 添加原型节点和边
            let notify = Notify(self.clone(), systems, true, PhantomData);
            world.listener_mgr.register_event(Share::new(notify));
            // 整理world的监听器，合并内存
            world.listener_mgr.collect();
        }
        // println!(
        //     "graph initialized, froms: {:?},  to_len:{}",
        //     self.froms(),
        //     self.to_len()
        // );
    }
    // 添加单例和多例节点，添加单例多例和system的依赖关系产生的边。
    // 只会在初始化时调用一次。
    fn add_res_node(
        &self,
        systems: &Share<SafeVec<BoxedSystem>>,
        mut sys_range: Range<usize>,
        tid: &TypeId,
        name: &Cow<'static, str>,
        single: bool,
        world: &World,
    ) {
        let inner = self.0.as_ref();
        let _unused = inner.lock.lock();
        let id = unsafe { transmute(*tid) };
        // 如果图已经存在该节点，则返回，否则插入
        let (node_index, is_new) = inner.find_node((id, 0), NodeType::Res(name.clone()), &self.1);
        if is_new {// 如果该资源为新的，则遍历全部system节点，否则只遍历新增的system节点
            sys_range.start = 0;
        }
        // 检查每个system和该Res的依赖关系，建立图连接
        // 因为没有维护system_index到图节点id的对应关系，所以需要遍历全部的图节点
        for (system_index, node) in inner.nodes.iter().enumerate() {
            let system_index = NodeIndex::new(system_index);
            match &node.label {
                NodeType::System(sys_index, _) if sys_range.start <= *sys_index && *sys_index < sys_range.end => {
                    let sys = unsafe { systems.load_unchecked_mut(*sys_index) };
                    let mut result = Flags::empty();
                    sys.res_depend(world, tid, name, single, &mut result);
                    if result == Flags::READ {
                        // 如果只有读，则该system为该Res的to
                        inner.add_edge(node_index, system_index);
                        continue;
                    } else if result == Flags::WRITE {
                        // 有写，则该system为该Res的from，并根据system的次序调整写的次序
                        inner.adjust_edge(system_index, node_index);
                    } else if result == Flags::SHARE_WRITE {
                        // 共享写，则该system为该Res的from
                        inner.add_edge(system_index, node_index);
                    } else {
                        // 如果没有关联，则跳过
                        continue;
                    }
                }
                _ => (),
            }
        }
    }
    // 添加原型节点，添加原型和system的依赖关系产生的边。
    // 内部加锁操作，一次只能添加1个原型。
    // world的find_archetype保证了不会重复加相同的原型。
    fn add_archetype_node(
        &self,
        systems: &Share<SafeVec<BoxedSystem>>,
        mut sys_range: Range<usize>,
        archetype: &Archetype,
        world: &World,
    ) {
        let inner = self.0.as_ref();
        let _unused = inner.lock.lock();

        let aid = *archetype.id();
        let mut nodes = Vec::new();
        let mut ar_component_index_node_index_map = Vec::new();
        // 遍历该原型的全部组件
        for c in archetype.get_columns().iter() {
            let info = c.info();
            // 查找图节点， 如果不存在将该原型组件id放入图的节点中，保存原型id到原型节点索引的对应关系
            let (node_index, _is_new) = inner.find_node((aid, info.world_index), NodeType::ArchetypeComponent(aid, info.type_name.clone()), &self.1);
            vec_set(&mut ar_component_index_node_index_map, info.world_index as usize, node_index);
            nodes.push(node_index);
        }
        // if is_new {// 如果该资源为新的，则遍历全部system节点，否则只遍历新增的system节点
        sys_range.start = 0;
        // }
        let mut depend = ArchetypeDependResult::new();
        // 检查每个system和该原型的依赖关系，建立图连接
        for (system_index, node) in inner.nodes.iter().enumerate() {
            let system_index = NodeIndex::new(system_index);
            match &node.label {
                NodeType::System(sys_index, _) => {
                    let sys = unsafe { systems.load_unchecked_mut(*sys_index) };
                    depend.clear();
                    sys.archetype_depend(world, archetype, &mut depend);
                    if depend.flag.contains(Flags::WITHOUT) {
                        // 如果被排除，则跳过
                        continue;
                    }
                    if !depend.alters.is_empty() {
                        // 表结构改变，则该system为该原型全部组件的from
                        inner.adjust_edges(&nodes, system_index, NodeIndex::null());
                        for infos in depend.alters.iter() {
                            let aid = infos.0;
                            // 获得该原型id到原型节点索引
                            for info in infos.2.iter() {
                                let (alter_node_index, _) = inner.find_node((aid, info.world_index), NodeType::ArchetypeComponent(aid, info.type_name.clone()), &self.1);
                                // 该system为该原型全部组件的from
                                inner.adjust_edge(system_index, alter_node_index);
                                nodes.push(alter_node_index);
                            }
                        }
                    } else if depend.flag == Flags::READ {
                        // 如果只有读，则该system为该原型组件的to
                        for index in depend.reads.iter() {
                            let node_index = ar_component_index_node_index_map[*index as usize];
                            inner.add_edge(node_index, system_index);
                        }
                        continue;
                    } else if depend.flag.bits() != 0 {
                        // 有写或者删除，则该system为该原型的from
                        for index in depend.writes.iter() {
                            let node_index = ar_component_index_node_index_map[*index as usize];
                            inner.adjust_edge(system_index, node_index);
                        }
                    } else {
                        // 如果没有关联，则跳过
                        continue;
                    }
                }
                _ => (),
            }
        }
        for node_index in nodes {
            let node = unsafe { inner.nodes.load_unchecked(node_index.index()) };
            let old_from_count = node.from_count.fetch_sub(1, Ordering::Relaxed);
            // println!("old_from_count======{:?}, {:?}", old_from_count, node_index.index());
            if old_from_count == 1 {
                // 只有当其他图的某系统S1创建该原型， 而当前图中不存在S1系统是，出现此情况， 此时需要给当前图添加froms
                // 当前图此时一定处于未运行状态，可以直接安全的修改froms
                let inner = unsafe{&mut *(Share::as_ptr(&self.0) as usize as *mut GraphInner)};
                inner.froms.push(node_index);
            }
        }
    }

    pub async fn run<A: AsyncRuntime>(
        &self,
        systems: &'static Share<SafeVec<BoxedSystem>>,
        rt: &A,
        world: &'static World,
    ) -> std::result::Result<(), RecvError> {
        let inner = self.0.as_ref();
        let to_len = inner.to_len.load(Ordering::Relaxed);
        if to_len == 0 {
            return Ok(());
        }
        inner.to_count.store(to_len, Ordering::Relaxed);
       

        // 确保看见每节点上的from_len, from_len被某个system的Alter设置时，system结束时也会调用fence(Ordering::Release)
        fence(Ordering::Acquire);
        // 将所有节点的状态设置为Wait
        // 将graph.nodes的from_count设置为from_len
        for node in inner.nodes.iter() {
            node.status.store(NODE_STATUS_WAIT, Ordering::Relaxed);
            node.from_count
                .store(node.edge(Direction::From).0, Ordering::Relaxed);
            
        }
    
        // println!("graph run:---------------, to_len:{}, systems_len:{}, node_len: {:?}, \ndiff: {:?}", to_len, systems.len(), inner.nodes.len(), 
        //     inner.nodes.iter().enumerate().filter(|r| {
        //         for i in inner.froms.iter() {
        //             if i.index() == r.0 {
        //                 return false;
        //             }
        //         }
        //         return true;
        //     }).map(|r| {
        //         r.0
        //     }).collect::<Vec<usize>>()
        // );

        // 从graph的froms开始执行
        // println!("run !!!!===={:?}", (&self.1, inner.froms.len(), inner.froms.iter().map(|r| {r.index()}).collect::<Vec<usize>>()));
        for i in inner.froms.iter() {
            let node = unsafe { inner.nodes.load_unchecked(i.index()) };
            self.exec(systems, rt, world, *i, node);
        }
        // println!("run1 !!!!===={}", inner.froms.len());
        let r = inner.receiver.recv().await;
        // println!("run2 !!!!===={}", inner.froms.len());
        r
        
    }
    fn exec<A: AsyncRuntime>(
        &self,
        systems: &'static SafeVec<BoxedSystem>,
        rt: &A,
        world: &'static World,
        node_index: NodeIndex,
        node: &Node,
    ) {
        // println!("exec, node_index: {:?}", node_index);
        match node.label {
            NodeType::System(sys_index, _) => {
                // println!("RUN_START=========={:?}", (node_index.index(), node.label()));
                let rt1 = rt.clone();
                let g = self.clone();
                let _ = rt.spawn(async move {
                    let inner = g.0.as_ref();
                    let node = unsafe { inner.nodes.load_unchecked(node_index.index()) };
                    let sys = unsafe { systems.load_unchecked_mut(sys_index) };
                    let old_status = node.status.fetch_add(NODE_STATUS_STEP, Ordering::Relaxed);
                    // println!("exec, sys_index: {:?} sys:{:?}", sys_index, sys.name());
                    // 如果node为要执行的system，并且未被锁定原型，则执行对齐原型
                    if old_status & NODE_STATUS_ALIGN_MASK == 0 {
                        sys.align(world);
                    }
                    
                    // NODE_STATUS_RUNNING
                    node.status.fetch_add(NODE_STATUS_STEP, Ordering::Relaxed);
                    // println!("run start===={:?}", sys.name());
                    sys.run(world).await;
                    // println!("run end===={:?}", sys.name());
                    g.exec_end(systems, &rt1, world, node, node_index)
                });
            }
            _ => {
                // RUN_START + RUNNING
                node.status
                    .fetch_add(NODE_STATUS_STEP + NODE_STATUS_STEP, Ordering::Relaxed);
                self.exec_end(systems, rt, world, node, node_index)
            }
        }
    }
    fn exec_end<A: AsyncRuntime>(
        &self,
        systems: &'static SafeVec<BoxedSystem>,
        rt: &A,
        world: &'static World,
        node: &Node,
        index: NodeIndex,
    ) {
        // println!("exec_end===={:?}", node.label());
        // RUN_END
        let mut status =
            node.status.fetch_add(NODE_STATUS_STEP, Ordering::Relaxed) + NODE_STATUS_STEP;
        // 添加to邻居时，会锁定状态。如果被锁定，则等待锁定结束才去获取邻居
        // 如果全局同时有2个原型被添加，NODE_STATUS_RUN_END之后status又被加1，则会陷入死循环
        while status & 1 == 1 {
            spin_loop();
            status = node.status.load(Ordering::Relaxed);
        }
        let inner = self.0.as_ref();
        // 执行后，检查to边的数量
        // 创建to邻居节点的迭代器
        let it = NeighborIter::new(inner, Direction::To, node.edge(Direction::To));
        // let mut it1 = it.clone();
        // print!("exec next, node_index: {:?}, [", node_index);
        // while let Some(n) = it1.next() {
        //     print!("n:{:?}, ", n);
        // }
        // println!("]");
        // println!("exec_end====={:?}", (node.label(), it.edge.0, it.clone().map(|r| {r.index()}).collect::<Vec<usize>>()));
        // println!("to====={:?}", (index, it.edge.0, it.clone().map(|r| {
        //     let node = unsafe { inner.nodes.load_unchecked(r.index()) };
        //     let from_count = node.from_count.load(Ordering::Relaxed);

        //     let from = NeighborIter::new(inner, Direction::From, node.edge(Direction::From));

        //     (r.index(), from_count as usize, from.map(|r| {r.index()}).collect::<Vec<usize>>())
        // }).collect::<Vec<(usize, usize, Vec<usize>)>>(), node.label(), inner.to_count.load(Ordering::Relaxed)));
        if it.edge.0 == 0 {
            // 设置成结束状态
            node.status.fetch_add(NODE_STATUS_STEP, Ordering::Relaxed);
            // println!("run_over====={:?}", (index, node.label(), inner.to_count.load(Ordering::Relaxed)));
            //  to边的数量为0，表示为结束节点，减少to_count
            return inner.run_over(rt);
        }
        // 迭代to的邻居节点，减节点的from_count，如果减到0，则递归执行
        for n in it {
            let node = unsafe { inner.nodes.load_unchecked(n.index()) };
            let r = node.from_count.fetch_sub(1, Ordering::Relaxed);
            if r == 1 {
                // 减到0，表示要执行该节点
                self.exec(systems, rt, world, n, node);
            }
        }
        // 设置成结束状态
        node.status.fetch_add(NODE_STATUS_STEP, Ordering::Relaxed);
}
    // 图的整理方法， 将图和边的内存连续，去除原子操作
    pub fn collect(&mut self) {
        let inner = unsafe { Share::get_mut_unchecked(&mut self.0) };
        inner.nodes.collect();
        inner.edges.collect();
    }
}

pub struct GraphInner {
    nodes: AppendVec<Node>,
    edges: AppendVec<Edge>,
    map: DashMap<(u128, ComponentIndex), NodeIndex>,
    to_len: ShareU32,
    froms: Vec<NodeIndex>,
    lock: ShareMutex<()>,
    to_count: ShareU32,
    sender: Sender<()>,
    receiver: Receiver<()>,
    sys_len: ShareU32,
}

impl GraphInner {

    // 查找图节点， 如果不存在将该label放入图的节点中，保存id到图节点索引的对应关系， 图的to_len也加1
    fn find_node(&self, id: (u128, ComponentIndex), label: NodeType, name: &str) -> (NodeIndex, bool) {
        match self.map.entry(id) {
            Entry::Occupied(entry) => (entry.get().clone(), false),
            Entry::Vacant(entry) => {
                self.to_len.fetch_add(1, Ordering::Relaxed);
                let n = Node::new(label.clone());
                n.from_count.fetch_add(1, Ordering::Relaxed);
                let node_index = NodeIndex::new(self.nodes.insert(n));
                entry.insert(node_index);
                // println!("find_node====={:?}", (node_index.index(), self.to_len.load(Ordering::Relaxed), name, label));
                (node_index, true)
            }
        }
    }

    fn adjust_edges(&self, vec: &Vec<NodeIndex>, from: NodeIndex, to: NodeIndex) {
        if from.is_null() {
            for node_index in vec {
                self.adjust_edge(*node_index, to);
            }
        }else{
            for node_index in vec {
                self.adjust_edge(from, *node_index);
            }
        }
    }
    // 尝试link2个节点，检查并调整to节点的from，如果已经连接，则忽略
    // from是系统节点，to原型节点，to的所有的from节点，都是system节点，全遍历，根据先后，将当前的from添加前后边
    fn adjust_edge(&self, from: NodeIndex, to: NodeIndex) {
        // println!("adjust_edge, from:{:?}, to:{:?}", from, to);
        let mut big_node_index = u32::MAX;
        let mut small_node_index = -1;
        for old_from in self.neighbors(to, Direction::From) {
            if old_from < from {
                // 如果from_node_index比当前system小
                if old_from.index() as i32 > small_node_index {
                    // 则取from_node_index和small_node_index大的那个
                    small_node_index = old_from.index() as i32;
                }
            } else if old_from > from {
                if old_from.0 < big_node_index {
                    // 则取from_node_index和small_node_index小的那个
                    big_node_index = old_from.0;
                }
            } else {
                // 如果已经连接了，则返回
                return;
            }
        }
        // println!("adjust_edge1, from:{:?}, to:{:?}", big_node_index, small_node_index);
<<<<<<< HEAD
        if big_node_index != u32::MAX && self.has_edge(from, NodeIndex(big_node_index)).is_none() {
            self.add_edge(from, NodeIndex(big_node_index));
        }
        if small_node_index >= 0 && self.has_edge(NodeIndex(small_node_index as u32), from).is_none() {
            self.add_edge(NodeIndex(small_node_index as u32), from);
        }
=======
        // if big_node_index != u32::MAX && !self.has_edge(from, NodeIndex(big_node_index)) {
        //     self.add_edge(from, NodeIndex(big_node_index));
        // }
        // if small_node_index >= 0 && !self.has_edge(NodeIndex(small_node_index as u32), from) {
        //     self.add_edge(NodeIndex(small_node_index as u32), from);
        // }
>>>>>>> d480de66
        // 将当前的from和to节点连起来
        self.add_edge(from, to);
    }
    // 判断是否from和to已经有边
    fn has_edge(&self, from: NodeIndex, to: NodeIndex) -> Option<(NodeIndex, NodeIndex)> {
        let it = self.neighbors(to, Direction::From);
        // if from.0 == 30 {
        //     let f = unsafe { self.nodes.load_unchecked(from.index()) };
        //     let fe = f.edge(Direction::To);
        //     let p = unsafe { self.nodes.load_unchecked(to.index()) };
        //     let v = p.edge(Direction::From);
        //     let pp = self.nodes.load(to.index());
        //     println!("has_edge from:{}, from_p:{:p}, {:?}. to:{}, to_p:{:p}, {:?}, it: {:?}, b:{}, capacity:{}", from.0, f, fe, to.0, p, v, it.edge, pp.is_some(), self.nodes.vec_capacity());
        // }
        for old_from in it {
            if old_from == from {
                // 如果已经连接了，则返回true
                return Some((from, to));
            }
        }
        None
    }
    /// 添加边，3种情况， from为sys+to为ar， from为ar+to为sys， from为sys+to为sys
    /// from节点在被link时， 有可能正在执行，如果先执行后链接，则from_count不应该被加1。 如果先链接后执行，则from_count应该被加1。但代码上没有很好的方法区分两者。
    /// 因此，采用锁阻塞的方法，先将from节点的status锁加上，然后判断status为Wait，则可以from_len加1并链接，如果status为Over则不加from_len并链接。如果为Running，则等待status为Over后再进行链接。
    /// 因为采用status加1来锁定， 所以全局只能同时有1个原型被添加。
    fn add_edge(&self, from: NodeIndex, to: NodeIndex) {
        assert_eq!(self.has_edge(from, to), None);
        // 获得to节点
        let to_node = unsafe { self.nodes.load_unchecked(to.index()) };
        // 获得from节点
        let from_node = unsafe { self.nodes.load_unchecked(from.index()) };
        // 锁定status, exec时，就会等待解锁后，才访问to边
        let status = from_node.status.fetch_add(1, Ordering::Relaxed);
        // println!("add_edge, from:{:?}, to:{:?}, from_status:{:?}", from, to, status);
        let old_from = if status < NODE_STATUS_RUN_END {
            // 节点还为执行到遍历to边，先把to_node.from_count加1
            // 这一步，如果该to节点还未执行，则不会执行， 因为要等待from_count为0
            to_node.from_count.fetch_add(1, Ordering::Relaxed)
        } else if status >= NODE_STATUS_OVER {
            1
        } else {
            // 正在遍历to边，等待status为Over，如果为Over，表示exec对to边已经遍历过，可以修改to边了
            while from_node.status.load(Ordering::Relaxed) < NODE_STATUS_OVER {
                spin_loop();
            }
            1
        };

        // 获得to节点的from边数据
        let (from_edge_len, from_next_edge) = to_node.edge(Direction::From);
        // let from_cur = encode(from_edge_len, from_next_edge.0);
        // if from.0 == 30 {
        //     println!("add_edge: to:{}, to_p:{:p} {:?}", to.0, to_node, (from_edge_len, from_next_edge));
        // }
        // 获得from节点的to边数据
        let (to_edge_len, to_next_edge) = from_node.edge(Direction::To);
        // let to_cur = encode(to_edge_len, to_next_edge.0);

        // 设置边
        let e = Edge::new(from, from_next_edge, to, to_next_edge);
        // 设置from节点的to_edge, 线程安全的单链表操作
        let edge_index = EdgeIndex::new(self.edges.insert(e));
        // let e = unsafe { self.edges.load_unchecked(edge_index.index()) };

        // 先将to节点的from和边连起来
        to_node.edges[Direction::From.index()].store(encode(from_edge_len + 1, edge_index.0), Ordering::Relaxed);
        // let _ = self.link_edge(
        //     from,
        //     &to_node.edges[Direction::From.index()],
        //     from_cur,
        //     from_edge_len,
        //     edge_index,
        //     &e,
        //     Direction::From,
        // );

        // 将from节点的to和边连起来
        from_node.edges[Direction::To.index()].store(encode(to_edge_len + 1, edge_index.0), Ordering::Relaxed);
        // if from.0 == 30 {
        //     let (flen, fed) = decode(from_node.edges[Direction::To.index()].load(Ordering::Relaxed));
        //     let (len, ed) = decode(to_node.edges[Direction::From.index()].load(Ordering::Relaxed));
        //     println!("add=====, from: {} {}, to:{} {} {}", flen, fed, to.0, len, ed);
        // }
        // let old_to_len = self.link_edge(
        //     to,
        //     &from_node.edges[Direction::To.index()],
        //     to_cur,
        //     to_edge_len,
        //     edge_index,
        //     &e,
        //     Direction::To,
        // );
        // status解锁
        from_node.status.fetch_sub(1, Ordering::Relaxed);

       
        // if from.index() == 144 || to.index() == 144 {
        //     println!("add_edge====={:?}", (from, to, old_to_len, self.to_len.load(Ordering::Relaxed), from_node.label(), to_node.label(), ));
        // }

        // 如果from的旧的to_len值为0，表示为结束节点，现在被连起来了，要将全局的to_len减1, to_count也减1
        if to_edge_len == 0 {
            self.to_len.fetch_sub(1, Ordering::Relaxed);
            self.to_count.fetch_sub(1, Ordering::Relaxed);
        }
        // 该to节点的from_count已经为0，表示正在执行或未执行
        if old_from == 0 {
            // 则添加状态2锁定原型， 使得还未进行原型对齐的to执行时不进行原型对齐；
            // 不进行原型对齐的原因： 
            //     假定系统S1生成原生A1， 系统S2对A1存在只读引用，他们在并行执行（注意， 在A1原型生成之前，S1和S2可能不存在先后顺序，他们可以并行）
            //     如果S2系统进行原型对齐， 将能看到A1，那么， S1写入A1与S2读取A1并行执行，可能存在数据不一致的情况
            let mut state = to_node.status.fetch_add(2, Ordering::Relaxed);

            // 如果该to正处于对齐阶段，则等待，直到to进入到RUNNING状态，以保证to看不到原型
            if state & NODE_STATUS_RUN_START == NODE_STATUS_RUN_START {
                while state < NODE_STATUS_RUNNING {
                    spin_loop();
                    state = to_node.status.load(Ordering::Relaxed);
                }
            }
        }
    }

    // 将节点和指定方向和边连起来, 线程安全的无锁单链表操作
    fn link_edge(
        &self,
        node_index: NodeIndex,
        node_edge: &ShareU64,
        mut cur: u64,
        mut edge_len: u32,
        edge_index: EdgeIndex,
        edge: &Edge,
        d: Direction,
    ) -> u32 {
        // 先尝试替换
        cur = match node_edge.compare_exchange(
            cur,
            encode(edge_len + 1, edge_index.0),
            Ordering::Relaxed,
            Ordering::Relaxed,
        ) {
            Ok(_) => return edge_len,
            Err(old) => old,
        };
        let next_edge = loop {
            spin_loop();
            // 更新next_edge
            let r = decode(cur);
            edge_len = r.0;
            // 再次尝试将当前边设到节点上，cur_edge_len+1
            cur = match node_edge.compare_exchange(
                cur,
                encode(edge_len + 1, edge_index.0),
                Ordering::Relaxed,
                Ordering::Relaxed,
            ) {
                Ok(_) => break EdgeIndex(r.1),
                Err(old) => old,
            };
        };
        // 节点的边设置成功后，将边的节点重新设置
        edge.store(d, node_index, next_edge);
        return edge_len;
    }

    // 获得指定节点的边迭代器
    fn neighbors(&self, node_index: NodeIndex, d: Direction) -> NeighborIter<'_> {
        let edge = if let Some(node) = self.nodes.load(node_index.index()) {
            node.edge(d)
        } else {
            (0, EdgeIndex(u32::null()))
        };
        NeighborIter::new(self, d, edge)
    }

    // 尝试run是否over
    fn run_over<A: AsyncRuntime>(&self, rt: &A) {
        let r = self.to_count.fetch_sub(1, Ordering::Relaxed);
        // println!("run_over!!! to_count: {}", r);
        if r == 1 {
            let s = self.sender.clone();
            let _ = rt.spawn(async move {
                s.send(()).await.unwrap();
            });
        } else if r == 5 {
            // for n in self.nodes.iter() {
            //     // println!("next exec====={:?}", (n.label(), n.from_count.load(Ordering::Relaxed)));
            //     if n.from_count.load(Ordering::Relaxed) != 0 {
            //         println!("next exec====={:?}", (n.label(), n.from_count.load(Ordering::Relaxed)));
            //         // v.push(format!("{:?}", ));
            //     }
            //     // // let it = NeighborIter::new(inner, Direction::To, node.edge(Direction::To));
            //     // println!("next exec====={:?}", v.join("\n"));
            // }
        }
    }
}

impl Default for GraphInner {
    fn default() -> Self {
        let (sender, receiver) = bounded(1);
        Self {
            nodes: Default::default(),
            edges: Default::default(),
            map: Default::default(),
            to_len: ShareU32::new(0),
            froms: Default::default(),
            lock: ShareMutex::new(()),
            to_count: ShareU32::new(0),
            sender,
            receiver,
            sys_len: ShareU32::new(0),
        }
    }
}
#[derive(Clone)]
pub struct NeighborIter<'a> {
    inner: &'a GraphInner,
    d: Direction,
    edge: (u32, EdgeIndex),
}
impl<'a> NeighborIter<'a> {
    fn new(inner: &'a GraphInner, d: Direction, edge: (u32, EdgeIndex)) -> Self {
        Self { inner, d, edge }
    }
}
impl<'a> Iterator for NeighborIter<'a> {
    type Item = NodeIndex;
    #[inline(always)]
    fn next(&mut self) -> Option<Self::Item> {
        if self.edge.0 == 0 {
            return None;
        }
        self.edge.0 -= 1;
        let edge = unsafe { self.inner.edges.load_unchecked(self.edge.1.index()) };
        let (node_index, next_edge) = edge.load(self.d);
        self.edge.1 = next_edge;
        Some(node_index)
    }
    fn size_hint(&self) -> (usize, Option<usize>) {
        (self.edge.0 as usize, Some(self.edge.0 as usize))
    }
}
impl Debug for NeighborIter<'_> {
    fn fmt(&self, f: &mut Formatter<'_>) -> Result {
        f.debug_list().entries(self.clone()).finish()
    }
}

#[derive(Clone)]
pub enum NodeType {
    None,
    System(usize, Cow<'static, str>),
    ArchetypeComponent(u128, Cow<'static, str>),
    Res(Cow<'static, str>),
    Set(Cow<'static, str>),
}
impl NodeType {
    // 类型的名字
    pub fn type_name(&self) -> &Cow<'static, str> {
        match &self {
            NodeType::None => &Cow::Borrowed("None"),
            NodeType::System(_, sys_name) => &sys_name,
            NodeType::ArchetypeComponent(_, s) => &s, // 要改一下，但是先这样吧
            NodeType::Res(s) => &s,
            NodeType::Set(s) => &s,
        }
    }
}
impl Debug for NodeType {
    fn fmt(&self, f: &mut Formatter<'_>) -> Result {
        match &self {
            NodeType::None => write!(f, "None"),
            NodeType::System(_, sys_name) => write!(f, "System({:?})", sys_name),
            NodeType::ArchetypeComponent(id, s) => write!(f, "ArchetypeComponent({},{:?})", id, s),
            NodeType::Res(s) => write!(f, "Res({:?})", s),
            NodeType::Set(s) => write!(f, "Set({:?})", s),
        }
    }
}
impl Display for NodeType {
    fn fmt(&self, f: &mut Formatter<'_>) -> Result {
        match &self {
            NodeType::None => write!(f, "None"),
            NodeType::System(_, sys_name) => write!(f, "System({:?})", sys_name),
            NodeType::ArchetypeComponent(id, s) => write!(f, "ArchetypeComponent({},{:?})", id, s),
            NodeType::Res(s) => write!(f, "Res({:?})", s),
            NodeType::Set(s) => write!(f, "Set({:?})", s),
        }
    }
}

// 空边， 长度为0， next_edge为null
const NULL_EDGE: u64 = encode(0, u32::MAX);

pub struct Node {
    // edges的索引，from在0位， to在1位。ShareU64里，低32位是edge总数量。高32位是第一个edge的索引。
    edges: [ShareU64; 2],
    status: ShareU32,
    label: NodeType,
    // from edge的计数，每from执行一次，会减一
    from_count: ShareU32,
}
impl Node {
    #[inline(always)]
    fn new(label: NodeType) -> Self {
        Self {
            edges: [ShareU64::new(NULL_EDGE), ShareU64::new(NULL_EDGE)],
            status: ShareU32::new(NODE_STATUS_WAIT),
            label,
            from_count: ShareU32::new(0),
        }
    }

    #[inline(always)]
    pub fn label(&self) -> &NodeType {
        &self.label
    }
    #[inline(always)]
    pub fn is_system(&self) -> bool {
        match self.label {
            NodeType::System(_, _) => true,
            _ => false,
        }
    }
    #[inline(always)]
    pub fn edge(&self, d: Direction) -> (u32, EdgeIndex) {
        let (len, edge) = decode(unsafe { self.edges.get_unchecked(d.index()).load(Ordering::Relaxed) });
        (len, EdgeIndex(edge))
    }
}
impl Null for Node {
    fn null() -> Self {
        Self {
            edges: [ShareU64::new(NULL_EDGE), ShareU64::new(NULL_EDGE)],
            status: ShareU32::new(NODE_STATUS_OVER),
            label: NodeType::None,
            from_count: ShareU32::new(0),
        }
    }

    fn is_null(&self) -> bool {
        match self.label {
            NodeType::None => true,
            _ => false,
        }
    }
}
impl Debug for Node {
    fn fmt(&self, f: &mut Formatter<'_>) -> Result {
        let (from_len, from) = self.edge(Direction::From);
        let (to_len, to) = self.edge(Direction::To);
        f.debug_struct("Node")
            .field("label", &self.label)
            .field("from_len", &from_len)
            .field("from_first_edge", &from)
            .field("to_len", &to_len)
            .field("to_first_edge", &to)
            .finish()
    }
}

/// 边。from在0位， to在1位。ShareU64里，低32位是节点的索引。高32位是下一个edge的索引。
pub struct Edge([ShareU64; 2]);

impl Edge {
    #[inline(always)]
    fn new(
        from_node: NodeIndex,
        from_next_edge: EdgeIndex,
        to_node: NodeIndex,
        to_next_edge: EdgeIndex,
    ) -> Self {
        Self([
            ShareU64::new(encode(from_node.0, from_next_edge.0)),
            ShareU64::new(encode(to_node.0, to_next_edge.0)),
        ])
    }
    #[inline(always)]
    pub fn load(&self, d: Direction) -> (NodeIndex, EdgeIndex) {
        unsafe {
            transmute(decode(
                self.0.get_unchecked(d.index()).load(Ordering::Relaxed),
            ))
        }
    }
    #[inline(always)]
    fn store(&self, d: Direction, node: NodeIndex, next_edge: EdgeIndex) {
        unsafe {
            self.0
                .get_unchecked(d.index())
                .store(encode(node.0, next_edge.0), Ordering::Relaxed)
        };
    }
}
impl Null for Edge {
    #[inline(always)]
    fn null() -> Self {
        Self([ShareU64::null(), ShareU64::null()])
    }
    #[inline(always)]
    fn is_null(&self) -> bool {
        self.0[0].is_null()
    }
}
impl Debug for Edge {
    fn fmt(&self, f: &mut Formatter<'_>) -> Result {
        let (from_node, from_next_edge) = self.load(Direction::From);
        let (to_node, to_next_edge) = self.load(Direction::To);
        f.debug_struct("Edge")
            .field("from_node", &from_node)
            .field("from_next_edge", &from_next_edge)
            .field("to_node", &to_node)
            .field("to_next_edge", &to_next_edge)
            .finish()
    }
}

#[inline(always)]
pub(crate) const fn encode(low: u32, high: u32) -> u64 {
    (low as u64) | ((high as u64) << 32)
}
#[inline(always)]
pub(crate) const fn decode(value: u64) -> (u32, u32) {
    let low = value & 0xffff_ffff;
    let high = value >> 32;
    (low as u32, high as u32)
}

struct Notify<'a>(
    ExecGraph,
    Share<SafeVec<BoxedSystem>>,
    bool,
    PhantomData<&'a ()>,
);
impl<'a> Listener for Notify<'a> {
    type Event = ArchetypeInit<'a>;

    #[inline(always)]
    fn listen(&self, ar: Self::Event) {
        self.0.add_archetype_node(&self.1, 0..self.1.len(), &ar.0, &ar.1);
        log::trace!("{:?}", Dot::with_config(&self.0, Config::empty()));
        let _ = std::fs::write("system_graph".to_string() + self.0.1.as_str() + ".dot", Dot::with_config(&self.0, Config::empty()).to_string());
        self.0.check();
    }
}


/// 图节点
#[derive(Debug, Clone)]
pub struct NGraphNode {
    // 该节点的入度节点
    from: Vec<usize>,
    // 该节点的出度节点
    to: Vec<usize>,
	
}

#[derive(Default)]
pub struct NGraph {
    nodes: pi_map::vecmap::VecMap<NGraphNode>,
    from: Vec<usize>,
    to: Vec<usize>,
    edges: HashSet<(usize, usize)>,
}

impl NGraph {
	/// 如果parent_graph_id是Null， 表示插入到根上
    pub fn add_node(&mut self, k: usize) {
        if self.nodes.contains(k) {
            panic!("节点已经存在{:?}", k);
        }
        self.nodes.insert(k, NGraphNode {
            from: Vec::new(),
            to: Vec::new(),
        });
    }

    pub fn add_edge(&mut self, before: usize, after: usize, graph: &GraphInner) {
        if self.edges.contains(&(before, after)) {
<<<<<<< HEAD
            // return;
            let it = graph.neighbors(NodeIndex(after as u32), Direction::From);
            println!("to len:{}, {:?}", it.size_hint().0, it);
            let it = graph.neighbors(NodeIndex(before as u32), Direction::To);
            println!("from len:{}, {:?}", it.size_hint().0, it);

            panic!("边已经存在！！{:?}", (before, after));
=======
            return;
            // panic!("边已经存在！！{:?}", (before, after));
>>>>>>> d480de66
        }
        self.edges.insert((before, after));
		let before_node = self.nodes.get_mut(before).unwrap();
        before_node.to.push(after);

        let after_node = self.nodes.get_mut(after).unwrap();
        after_node.from.push(before);
    }

    pub fn build(&mut self) -> Vec<usize> {
        let mut queue = std::collections::VecDeque::new();
        let mut counts: VecMap<usize> = VecMap::with_capacity(self.nodes.len());
        for k in self.nodes.iter().enumerate() {
            if let Some(r) = k.1 {
                if r.from.is_empty() {
                    queue.push_back(k.0);
                }
                counts.insert(k.0, r.from.len());
            }
        }

        let nodes = &self.nodes;
        let mut topological = Vec::new();
        let mut topological_len = 0;
        while let Some(k) = queue.pop_front() { // 遍历依赖就绪的节点
			let node = nodes.get(k).unwrap();
			topological.push(k);
			topological_len += 1;
            
			
            // 处理 from 的 下一层
           
			// println!("from = {:?}, to: {:?}", k, &node.to);
            // 遍历节点的后续节点
            for to in &node.to  {
				// println!("graph's each = {:?}, count = {:?}", to, counts[*to]);
				counts[*to] -= 1;
                // handle_set.insert(*to, ());
				if counts[*to] == 0 {
					queue.push_back(*to);
				}
            }
        }

		// 如果拓扑排序列表的节点数等于图中的总节点数，则返回拓扑排序列表，否则返回空列表（说明图中存在环路）
		if topological_len == nodes.len() {
			// topological = topos;
			return Default::default();
		}

		let not_contains = nodes.iter().enumerate().map(|k|{k.clone()}).filter(|r| {
            match r.1 {
                Some(r) => r,
                None => return false,
            };
			let is_not_contains = !topological.contains(&r.0);

			return  is_not_contains;
		}).map(|r| {r.0}).collect::<Vec<usize>>();

        // println!("cycle1======{:?}", not_contains);
		let mut iter = not_contains.into_iter();
		while let Some(n) = iter.next() {
			let mut cycle_keys = Vec::new();
			Self::find_cycle(nodes, n, &mut cycle_keys, Vec::new(), HashSet::default());

			if cycle_keys.len() > 0 {
				return cycle_keys;
			}
		}

        Default::default()
    }

    // 寻找循环依赖
    fn find_cycle(map: &VecMap<NGraphNode>, node: usize, nodes: &mut Vec<usize>, mut indexs: Vec<usize>, mut nodes_set: HashSet<usize>) {
		nodes.push(node.clone());
        nodes_set.insert(node);
        indexs.push(0);
        // println!("find_cycle======{:?}, {:?}", nodes, map.len());
        // let mut i = 0;
        while nodes.len() > 0 {
            let index = nodes.len() - 1;
            let k = &nodes[index];
            let n = map.get(*k).unwrap();
            let to = &n.to;
            let child_index = indexs[index];
            // if i < 500 {
            //     //   println!("pop====={:?}", (index, k, child_index, to.len(), &n.from, to));
            //       i += 1;
            // }
          
            if child_index >= to.len() {
                nodes.pop();
                indexs.pop();
               
                continue
            }
            let child = to[child_index].clone();
            // if child == node {
            //     break;
            // }

            if nodes_set.contains(&child) {
                let i = nodes.iter().position(|r| {r == &child}).unwrap();
                let r = nodes[i..].to_vec();
                *nodes = r;
                break;
            }
            indexs[index] += 1;
            nodes.push(child);
            nodes_set.insert(child);
            indexs.push(0);
        }
    }

}<|MERGE_RESOLUTION|>--- conflicted
+++ resolved
@@ -600,21 +600,12 @@
             }
         }
         // println!("adjust_edge1, from:{:?}, to:{:?}", big_node_index, small_node_index);
-<<<<<<< HEAD
-        if big_node_index != u32::MAX && self.has_edge(from, NodeIndex(big_node_index)).is_none() {
-            self.add_edge(from, NodeIndex(big_node_index));
-        }
-        if small_node_index >= 0 && self.has_edge(NodeIndex(small_node_index as u32), from).is_none() {
-            self.add_edge(NodeIndex(small_node_index as u32), from);
-        }
-=======
         // if big_node_index != u32::MAX && !self.has_edge(from, NodeIndex(big_node_index)) {
         //     self.add_edge(from, NodeIndex(big_node_index));
         // }
         // if small_node_index >= 0 && !self.has_edge(NodeIndex(small_node_index as u32), from) {
         //     self.add_edge(NodeIndex(small_node_index as u32), from);
         // }
->>>>>>> d480de66
         // 将当前的from和to节点连起来
         self.add_edge(from, to);
     }
@@ -1096,18 +1087,8 @@
 
     pub fn add_edge(&mut self, before: usize, after: usize, graph: &GraphInner) {
         if self.edges.contains(&(before, after)) {
-<<<<<<< HEAD
             // return;
-            let it = graph.neighbors(NodeIndex(after as u32), Direction::From);
-            println!("to len:{}, {:?}", it.size_hint().0, it);
-            let it = graph.neighbors(NodeIndex(before as u32), Direction::To);
-            println!("from len:{}, {:?}", it.size_hint().0, it);
-
             panic!("边已经存在！！{:?}", (before, after));
-=======
-            return;
-            // panic!("边已经存在！！{:?}", (before, after));
->>>>>>> d480de66
         }
         self.edges.insert((before, after));
 		let before_node = self.nodes.get_mut(before).unwrap();
